--- conflicted
+++ resolved
@@ -35,21 +35,15 @@
     gpm.UserName = username
 
     splashes = {
-<<<<<<< HEAD
         "We will have a great Future together."
-        "Millions of pieces without a tether"
-        "Why are we always looking for more?"
-        "Don't worry, " .. username .. " :>"
-        "Never forget to finish your tasks!"
-=======
         "eW91dHViZS5jb20vd2F0Y2g/dj1kUXc0dzlXZ1hjUQ=="
         "I'm not here to tell you how great I am!"
         "I'm here to show you how great I am!"
         "Millions of pieces without a tether"
         "Why are we always looking for more?"
         "Don't worry, " .. username .. " :>"
+        "Never forget to finish your tasks!"
         "T2gsIHlvdSdyZSBhIHNtYXJ0IG9uZS4="
->>>>>>> b17530f7
         "Take it in and breathe the light"
         "Big Brother is watching you"
         "Hello, " .. username .. "!"
@@ -201,12 +195,8 @@
 if SERVER
     include( "gpm/test.lua" )
 
-<<<<<<< HEAD
-gpm.futures.run gpm.loader.Startup()
-=======
 if false
-    gpm.loader.Startup!\Catch( environment.Error.display )
->>>>>>> b17530f7
+    gpm.futures.run gpm.loader.Startup()
 
 Logger\Info( "Start-up time: %.4f sec.", SysTime! - gpm.StartTime )
 
