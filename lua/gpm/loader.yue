_G = _G
import gpm, getmetatable, setmetatable, rawset from _G
import environment from gpm

<<<<<<< HEAD
import debug, string, path, table, file, util, pairs, isurl, isstring, ArgAssert, URL, NotImplementedError, ModuleError, error, pcall, PackageError, CLIENT from environment
import await, async, reject, SafeAwait, STATE_REJECTED from environment.Promise
import stripExtension, getDirectory from path
import NormalizeGamePath, Find from file
=======
import debug, string, path, table, file, util, pairs, isurl, isstring, ArgAssert, URL, NotImplementedError, ModuleError, error, pcall, PackageError, Promise from environment
import async, await, reject, SafeAwait, STATE_REJECTED from environment.Promise
import stripExtension from path
>>>>>>> 50ee471c
import getfpath from debug
import IsEmpty from table

file.CreateDir( "/data/gpm/vfs", true )

_G.hook.Add "ShutDown", "GLua Package Manager::VFS", ->
    file.Delete( "/data/gpm/vfs" )
    return nil


if SERVER

    import AsyncRead, Exists, LuaGamePaths, AbsoluteGamePath from file
    import getCurrentFile, getCurrentDirectory, getFile from path
    import File from environment.addon
    import AddCSLuaFile from _G

    addFile = async ( filePath, gamePath, mountTable ) ->
        content = await AsyncRead( filePath, gamePath, true )
        unless IsBytecode( content )
            mountTable[ "/lua/" .. filePath .. ".lua" ] = content

        return nil

    addFilePath = ( filePath, gamePath, mountTable, isLuaGamePath ) ->
        files, dirs = Find( filePath, gamePath, true )
        basePath = getDirectory( filePath, true )
        searchable = getFile( filePath )

        for index = 1, #files
            fileName, extension = stripExtension( files[ index ] )

            if isLuaGamePath
                if extension == "lua" or Exists( basePath .. fileName .. ".lua", gamePath, true )
                    AddCSLuaFile( basePath .. fileName .. ".lua" )

            elseif extension == "txt"
                await addFile( basePath .. fileName .. "." .. extension, gamePath, mountTable )

        for directoryName in *dirs
            directoryPath = basePath .. directoryName
            if directoryPath == filePath
                addFilePath( directoryPath .. "/*", gamePath, mountTable, isLuaGamePath )
            else
                addFilePath( directoryPath .. "/" .. searchable, gamePath, mountTable, isLuaGamePath )

        return nil

    asyncAddCSLuaFile = async ( filePath, gamePath ) ->
        mountTable = {}
        addFilePath( filePath, gamePath, mountTable, LuaGamePaths[ gamePath ] or false )

        if IsEmpty( mountTable )
            return nil

        f = File!
        f\SetTitle( "gpm.ACSLF::" .. AbsoluteGamePath( filePath, gamePath ) )

        for fileName, content in pairs( mountTable )
            f\SetFile( fileName, content, false )

        for fileName in *await( f\AsyncMount( false ) )
            AddCSLuaFile( fileName )

        return nil

    environment.AddCSLuaFile = ( filePath = "", gamePath, skipNormalize ) ->
        if filePath == "" or getFile( filePath ) == "."
            fenv = getfenv( 2 )
            if m := fenv and fenv.__module
                filePath = m.file
            else
                filePath = getCurrentFile!

        elseif filePath == "./"
            fenv = getfenv( 2 )
            if m := fenv and fenv.__module
                filePath = m.directory .. "/*"
            else
                filePath = getCurrentDirectory( nil, true ) .. "*"

        unless skipNormalize
            filePath, gamePath = NormalizeGamePath( filePath, gamePath )

        return asyncAddCSLuaFile( filePath, gamePath )

else

    environment.AddCSLuaFile = environment.debug.fempty

:loader = gpm
unless istable( loader )
    -- Modules and Packages are tables with format: [url] = Module/Package
    loader = gpm.loader = {}

packages = loader.Packages = {}
modules = loader.Modules = {}

local repositories

if SERVER or MENU_DLL
    import Query from _G.sql

    Query( "CREATE TABLE IF NOT EXISTS `gpm.table_version` ( Name TEXT PRIMARY KEY NOT NULL, Version INT )" )
    Query( "CREATE TABLE IF NOT EXISTS `gpm.repository` ( ID INTEGER PRIMARY KEY AUTOINCREMENT NOT NULL, URL TEXT NOT NULL )" )
    Query( "CREATE TABLE IF NOT EXISTS `gpm.packages` ( Name TEXT PRIMARY KEY NOT NULL, URL TEXT UNIQUE NOT NULL, InstalledVersion TEXT, RepositoryID INTEGER DEFAULT 0 NOT NULL, FOREIGN KEY(repositoryID) REFERENCES `gpm.repository` (ID) )" )

    repositories = Query( "SELECT * FROM `gpm.repository`" ) or {}

    length = #repositories
    if length == 0
        Query( "INSERT INTO `gpm.repository` ( URL ) VALUES ( 'https://raw.githubusercontent.com/Pika-Software/.github/main/gpm/repositories.json' )" )
        repositories = Query( "SELECT * FROM `gpm.repository`" ) or {}

    for index = 1, length
        repository = repositories[ index ]
        repository.Packages = Query( "SELECT * FROM `gpm.packages` WHERE RepositoryID = " .. repository.ID ) or {}

    loader.Repositories = repositories

if SERVER
    filePath = "/lua/gpm/vfs/repositories.lua"
    file.Set( filePath, "return '" .. util.TableToJSON( repositories, false ) .. "'", "GLua Package Manager::Repositories" )
    environment.AddCSLuaFile( filePath )

if CLIENT
    repositories = include( "gpm/vfs/repositories.lua" )
    if repositories
        repositories = loader.Repositories = util.JSONToTable( repositories )

-- Resolves specifier as it is package specifier
-- See https://nodejs.org/api/esm.html#resolution-algorithm-specification PACKAGE_RESOLVE
import sub, byte, find, match, gsub, format, StartsWith, IsURL from string
import IsFile from file

local Module, Package
do

    import getFileName, getExtension from path
    import AsyncWrite, Time from file
    import PathFromURL from string
    import Version from util
    import tobool from _G

    startTime = environment.os.time! - ( gpm.StartTime or 0 )

    -- cache files have different paths for client and server
    getCachePath = ( url ) ->
        if CLIENT
            return "/lua/gpm/vfs/" .. stripExtension( PathFromURL( url ) ) .. ".lua"

        return "/data/gpm/vfs/" .. stripExtension( PathFromURL( url ) ) .. ".txt"

    class Module
        __tostring: =>
            return format( "Module: %p [%s]", @, @name )

        new: ( @location, @url, @env = _G ) =>
            unless isurl( url )
                error ModuleError "url is " .. type( url ) .. ", expected URL"

            @name = getfpath( location ) or "unknown"

            __filename = @file = url.pathname
            __dirname = @directory = getDirectory( __filename, false )
            setfenv( location, setmetatable({ __module: @, :__filename, :__dirname }, { __index: env, __newindex: env }) )

            modules[ url.href ] = @
            return nil

        run: ( ... ) =>
            -- if result := @result
            --     return result

            -- result = @result = async( @location )( ... )
            -- return result
            return async( @location )( ... )

        @getAll: -> modules

        @get: ( url ) -> modules[ url.href ]

        @getCachePath: getCachePath

        @cache: async ( url, content ) ->
            filePath = getCachePath( url )
            if CLIENT
                return filePath

            if IsFile( filePath ) and Time( filePath ) >= startTime
                return filePath

            return AsyncWrite( filePath, content )

        @run: ( location, url, env ) ->
            m = modules[ url.href ]
            unless m
                m = Module( location, url, env )

            return m\run!

    loader.Module = Module

    environment.ismodule = ( any ) ->
        metatable = getmetatable( any )
        return metatable and metatable.__class == Module

    do

        import AsyncCompile from file
        import Logger from util
        import Merge from table

        default = environment.Color( 50, 100, 200 )\DoCorrection!
        environmentMetatable = { __index: environment }

        hooksMeta = {
            __index: ( tbl, key ) ->
                new = {}
                rawset( tbl, key, new )
                return new
        }

        class Package
            __tostring: =>
                return format( "Package: %p [%s@%s]", @, @name, @version )

            new: ( filePath, info ) =>
                @path = filePath

                unless info
                    @name = match( filePath, ".*packages/([^/]+)" ) or getFileName( filePath, false )
                    @version = Version( "0.1.0" )
                    return nil

                -- name
                name = info.name
                unless isstring( name )
                    name = match( filePath, ".*packages/([^/]+)" ) or getFileName( filePath, false )

                if not name or name == ""
                    name = format( "%p", @ )

                @name = name

                -- version
                :version = info
                unless isstring( version )
                    version = "0.1.0"

                version = Version( version )
                @version = version

                -- autorun
                @autorun = tobool( info.autorun )

                -- send
                :send = info
                unless istable( send )
                    send = {}

                @send = send

                -- exports
                :exports = info
                if isstring( exports )
                    exports = { [ "." ]: exports }
                elseif not istable( exports )
                    exports = nil

                @exports = exports

                -- imports
                :imports = info
                if isstring( imports )
                    imports = { [ "." ]: imports }
                elseif not istable( imports )
                    imports = nil

                @imports = imports

                -- dependencies
                :dependencies = info
                unless istable( dependencies )
                    dependencies = nil

                @dependencies = dependencies

                -- logger
                :logger = info
                unless istable( logger )
                    logger = {
                        interpolation: true
                        disabled: false
                        color: default
                    }

                @logger = logger

                -- description
                :description = info
                unless isstring( description )
                    description = "Description not provided"

                @description = description

                -- license
                :license = info
                unless isstring( license )
                    license = "License not provided"

                @license = license

                -- homepage
                :homepage = info
                unless isstring( homepage )
                    homepage = "Homepage not provided"

                @homepage = homepage

                -- package logger
                if logger
                    if logger.disabled
                        logger = nil
                    else
                        logger = Logger( name .. "@" .. version\__tostring!, logger.color, logger.interpolation )
                else
                    logger = Logger( name .. "@" .. version\__tostring! )

                @__hooks = setmetatable( {}, hooksMeta )
                @__prefix = @__tostring! .. "::"
                @__timers = {}

                -- package environment
                @env = setmetatable( { __package: @, Logger: logger }, environmentMetatable )

            -- directly reads package info from given filePath and creates Package
            -- do not use this method directly, use Package.read instead
            @parse: async ( filePath, gamePath, config ) ->
                compileResult = await AsyncCompile( filePath, {}, config, gamePath, true )
                await Module.cache( "file://" .. compileResult.path, compileResult.content )
                func = compileResult.func

                info = {}
                setfenv( func, info )
                success, result = pcall( func )
                if success
                    if istable( result )
                        Merge( info, result )

                    if IsEmpty( info )
                        error PackageError "file '#{filePath}' does not contain valid package info (empty or cannot be parsed)"
                        return nil

                    return Package( filePath, info )

                error PackageError "package info '" .. filePath .. "' execution error: " .. result
                return nil

            -- Finds a package info in given url.
            -- If package.* file was not given in path, tries to find it.
            -- Also caches the package by URL.
            @read: async ( url ) ->
                if isstring( url )
                    url = URL( url )

                unless isurl( url )
                    error PackageError "invalid url '" .. url.href .. "'"

                if url.scheme ~= "file"
                    -- error PackageError "unsupported scheme '" .. url.scheme .. "' ('" .. url.href .. "')"
                    return nil

                unless istable( url.path )
                    -- error PackageError "invalid path '" .. url.pathname .. "' ('" .. url.href .. "')"
                    return nil

                cached = packages[ url.href ]
                if cached
                    if cached.state ~= STATE_REJECTED
                        return cached

                    -- clear cache if parsing failed
                    packages[ url.href ] = nil

                filePath, gamePath = NormalizeGamePath( url.pathname )
                fileDir = getDirectory( filePath, true )

                -- if not package.* file was given in url, try to find it smartly
                if getFileName( filePath, false ) ~= "package"
                    files = Find( fileDir .. "/package.*", gamePath, true )
                    if #files == 1
                        filePath = fileDir .. files[ 1 ]

                    elseif #files > 1
                        -- Smartly decide which file to use
                        values = {} -- [ext] = filePath
                        for fileName in *files
                            values[ getExtension( fileName, false ) ] = fileName

                        filePath = fileDir .. values.yue or values.moon or values.lua or values[ 1 ]

                unless IsFile( filePath, gamePath, true )
                    -- error PackageError "file '" .. filePath .. "' does not exist for packageURL '" .. url.href .. "'"
                    return nil

                config = {}
                for key, value in url.searchParams\iterator!
                    config[ key ] = value

                -- also cache result so next calls will return current package
                promise = Package.parse( filePath, gamePath, config )
                packages[ url.href ] = promise
                return promise

    environment.ispackage = ( any ) ->
        metatable = getmetatable( any )
        return metatable and metatable.__class == Package

-- TODO: after this works as specs intended, optimize it and make better!
local ESM
do

    import canParse from URL
    import IsDir from file

    class ESM
        DEFAULT_CONDITIONS = {
            [SERVER and "server" or CLIENT and "client" or MENU_DLL and "menu" or "default"]: true,
        }

        -- Just a shortcut so `ESM.resolve ...` can be used instead of creating a new instance.
        @resolve: ( ... ) -> ESM!\resolve( ... )

        -- ESM_RESOLVE(specifier, parentURL)
        resolve: async ( specifier, parentURL ) =>
            @specifier = specifier
            @parentURL = parentURL

            local resolved

            -- resolve
            if isurl( specifier ) or canParse( specifier )
                resolved = URL( specifier )
            elseif StartsWith( specifier, "/" ) or StartsWith( specifier, "./" ) or StartsWith( specifier, "../" )
                resolved = URL( specifier, parentURL )
            elseif StartsWith( specifier, "#" )
                resolved = packageImportsResolve( @, specifier, parentURL )
            else
                -- specifier is now a bare specifier
                resolved = packageResolve( @, specifier, parentURL )

            return { :resolved, package: @pjson }

        -- PACKAGE_RESOLVE(packageSpecifier, parentURL)
        packageResolve = ( packageSpecifier, parentURL ) =>
            local packageName
            if packageSpecifier == ""
                error PackageError "specifier is an empty string"

            -- If packageSpecifier is a Node.js builtin module name, then
            -- 1. Return the string "node:" concatenated with packageSpecifier.

            if not StartsWith( packageSpecifier, "@" )
                packageName = match( packageSpecifier, "(.-)/" ) or packageSpecifier -- Set packageName to the substring of packageSpecifier until the first "/" separator or the end of the string.
            else
                packageName = match( packageSpecifier, "(.-/.-)/" ) or packageSpecifier -- Set packageName to the substring of packageSpecifier until the second "/" separator or the end of the string.
                if not packageName -- If packageSpecifier does not contain a "/" separator, then
                    error PackageError "invalid specifier '#{packageSpecifier}'"

            if StartsWith( packageSpecifier, "." ) or find( packageSpecifier, "%", 1, true ) or find( packageSpecifier, "\\", 1, true )
                error PackageError "invalid specifier '#{packageSpecifier}'"

            packageSubpath = "." .. sub( packageSpecifier, #packageName + 1 )

            if selfURL := packageSelfResolve( @, packageName, packageSubpath, parentURL )
                return selfURL

            local packageURL
            while not packageURL or packageURL.path[1] ~= "packages" -- While parentURL is not the file system root
                firstTime = not packageURL

                packageURL = URL( "packages/" .. packageName .. "/", parentURL ) -- Let packageURL be the URL resolution of "node_modules/" concatenated with packageSpecifier, relative to parentURL.
                parentURL = URL( "..", parentURL ) -- Set parentURL to the parent folder URL of parentURL.

                if packageURL.scheme == "file" and not IsDir( packageURL.pathname ) -- If the folder at packageURL does not exist, then
                    if result := firstTime and packageDependenciesResolve( @, packageName, packageSubpath )
                        return result

                    continue

                pjson = @pjson = await Package.read( packageURL )
                if pjson and pjson.exports
                    return packageExportsResolve( @, packageURL, packageSubpath, pjson.exports )

                return URL( packageSubpath, packageURL )

            error PackageError "package not found: '#{packageSpecifier}' from '#{@parentURL}'"
            return

        -- PACKAGE_SELF_RESOLVE(packageName, packageSubpath, parentURL)
        packageSelfResolve = ( packageName, packageSubpath, parentURL ) =>
            packageURL = lookupPackageScope( @, parentURL )
            if not packageURL
                return

            pjson = @pjson = await Package.read( packageURL )
            if not pjson or not pjson.exports
                return

            if pjson.name == packageName
                return packageExportsResolve( @, packageURL, packageSubpath, pjson.exports )

        packageDependenciesResolve = ( packageName, packageSubpath ) =>
            -- @pjson must be set by packageSelfResolve
            pjson = @pjson
            if not pjson or not istable(pjson.dependencies)
                return

            target = pjson.dependencies[ packageName ]
            if isstring( target )
                return packageDependencyResolve( @, packageName, target, packageSubpath )

        packageDependencyResolve = ( name, target, subpath ) =>
            if not target or #target == 0
                error PackageError "invalid dependency target '#{target}' for '#{name}'"

            -- TODO: add installed package resolving
            unless IsURL( target )
                error PackageError "unsupported dependency target '#{target}' from '#{name}'"

            target = URL( target )

            -- Convert target url to file:///
            if target.scheme ~= "file"
                error PackageError "unsupported scheme #{target.scheme} ('#{target}') from '{#name}'"

            packageURL = URL( ".", target ) -- remove file from url (basically same as path.dirname)
            unless IsDir( packageURL.pathname )
                return

            pjson = @pjson = await Package.read( packageURL )
            if pjson and pjson.exports
                return packageExportsResolve( @, packageURL, subpath, pjson.exports )

            return URL( packageSubpath, packageURL )

        exportsStartsWithDot = ( exports, packageURL ) =>
            if istable( exports )
                local state
                for k in pairs( exports )
                    statsWithDot = StartsWith( k, "." )
                    if state == nil
                        state = statsWithDot
                    elseif state ~= statsWithDot
                        error PackageError "'#{packageURL}' exports are invalid"
                return state
            -- otherwise exports must be a string
            return StartsWith( exports, "." )

        -- PACKAGE_EXPORTS_RESOLVE(packageURL, subpath, exports, conditions)
        packageExportsResolve = ( packageURL, subpath, exports ) =>
            startsWithDot = exportsStartsWithDot( @, exports, packageURL )

            if subpath == "."
                local mainExport
                if isstring( exports ) or not startsWithDot
                    mainExport = exports
                elseif istable( exports ) and startsWithDot
                    mainExport = exports["."]

                if mainExport
                    if resolved := packageTargetResolve( @, packageURL, mainExport, nil, false )
                        return resolved
            elseif istable( exports ) and startsWithDot
                if resolved := packageImportsExportsResolve( @, subpath, exports, packageURL, false )
                    return resolved

            error PackageError "no exports found for '#{subpath}' in '#{packageURL}'"
            return

        -- PACKAGE_IMPORTS_RESOLVE(specifier, parentURL, conditions)
        packageImportsResolve = ( specifier, parentURL ) =>
            if specifier == "#" or StartsWith( specifier, "#/" )
                error PackageError "invalid import specifier '" .. specifier .. "'"

            packageURL = lookupPackageScope( @, parentURL )
            if packageURL
                pjson = @pjson = await Package.read( packageURL )
                if pjson and pjson.imports
                    if resolved := packageImportsExportsResolve( @, specifier, pjson.imports, packageURL, true )
                        return resolved

            error PackageError "imports are not defined for '" .. specifier .. "' in #{packageURL or parentURL}"
            return

        -- PACKAGE_IMPORTS_EXPORTS_RESOLVE(matchKey, matchObj, packageURL, isImports)
        packageImportsExportsResolve = ( matchKey, matchObj, packageURL, isImports ) =>
            if matchObj[matchKey] and not find( matchKey, "*", 1, true )
                target = matchObj[matchKey]
                return packageTargetResolve( @, packageURL, target, nil, isImports )

            -- TODO: Implement pattern matching
            error PackageError "pattern matching is not implemented"
            return

        -- PACKAGE_TARGET_RESOLVE(packageURL, target, patternMatch, isImports, conditions)
        packageTargetResolve = ( packageURL, target, patternMatch, isImports ) =>
            if isstring( target )
                unless StartsWith( target, "./" )
                    if isImports == false or StartsWith( target, "/" ) or StartsWith( target, "../" ) or canParse( target )
                        error PackageError "invalid target '#{target}' for '#{packageURL}'"
                        return nil

                    if isstring( patternMatch )
                        return packageResolve( @, gsub( target, "*", patternMatch ), packageURL )

                    return packageResolve( @, target, packageURL )

                -- TODO: If target split on "/" or "\" contains any "", ".", "..", or "node_modules" segments after the first "." segment, case insensitive and including percent encoded variants, throw an Invalid Package Target error.

                resolvedTarget = URL( target, packageURL )
                if patternMatch == nil
                    return resolvedTarget

                -- TODO: If patternMatch split on "/" or "\" contains any "", ".", "..", or "node_modules" segments, case insensitive and including percent encoded variants, throw an Invalid Module Specifier error.
                resolvedTarget.pathname = gsub( resolvedTarget.pathname, "*", patternMatch )
                return resolvedTarget

            if istable( target )
                if #target == 0 -- object
                    local defaultValue
                    for p, targetValue in pairs( target )
                        if DEFAULT_CONDITIONS[ p ]
                            if resolved := packageTargetResolve( @, packageURL, targetValue, patternMatch, isImports )
                                return resolved

                        elseif p == "default"
                            defaultValue = targetValue

                    -- resolving "default" at the end because tables in lua are unordered
                    if defaultValue
                        return packageTargetResolve( @, packageURL, defaultValue, patternMatch, isImports )

                    return nil

                -- array
                local success, resolved
                for targetValue in *target
                    success, resolved = pcall( packageTargetResolve, @, packageURL, targetValue, patternMatch, isImports )
                    if success and resolved
                        return resolved

                unless success
                    error resolved
                    return nil

                return nil

            if target == nil
                return nil

            error PackageError "invalid target '#{target}' for '#{packageURL}'"
            return nil

        -- LOOKUP_PACKAGE_SCOPE(url)
        lookupPackageScope = ( url ) =>
            if url.scheme ~= "file"
                error PackageError "unable to lookup package scope for '#{url}' (not a file:/// URL)"

            local scopeURL = URL( "./package.lua", url )
            while scopeURL.path[1] ~= "package.lua" -- not filesystem root
                if scopeURL.path[ #scopeURL.path - 1 ] == "packages"
                    return nil

                if IsFile( scopeURL.pathname )
                    return URL( "./", scopeURL )

                scopeURL = URL( "../package.lua", scopeURL )

    loader.ESM = ESM

local Require
do

    PACKAGE_PATHS = { "./?.lua", "./?/init.lua" }
    import IsBinaryModuleInstalled from util
    import tostring from environment

    isRequireSyntax = ( modname ) ->
        return match( modname, "^[%a%d_%-.]+$" )

    resolveFile = ( filePath, base ) =>
        for pattern in *PACKAGE_PATHS
            url = URL( gsub( pattern, "%?", filePath ), base )
            if IsFile( url.pathname )
                return url

        return nil

    class Require
        -- Just a shortcut so `Require.resolve ...` can be used instead of creating a new instance.
        @resolve: ( ... ) -> Require!\resolve( ... )

        resolve: async ( modname, base ) =>
            unless base
                error ModuleError "`require` cannot be used outside of modules"

            if base.scheme ~= "file"
                error NotImplementedError "cannot use `require` from `#{base}`"

            isOpaque = isRequireSyntax( modname )
            filePath = gsub( modname, "%.", "/" )

            if resolved := isOpaque and resolveFile( @, filePath, base )
                return { :resolved }

            if StartsWith( filePath, "gpm/" ) or StartsWith( filePath, "garrysmod/" ) or StartsWith( filePath, "gmod/" )
                protocol, filePath = match( filePath, "^(.-)/(.*)" )
                filePath = tostring( URL( protocol .. ":///" .. filePath ) )

            success, resolved = try await ESM.resolve( isOpaque and filePath or modname, base )
            if success
                return resolved

            if IsBinaryModuleInstalled( modname )
                return { resolved: URL( "dll:" .. modname ) }

            -- TODO: make better errors
            error resolved -- just return error from ESM
            return

    loader.Require = Require

class Include
    -- Just a shortcut so `Include.resolve ...` can be used instead of creating a new instance.
    @resolve: ( ... ) -> Include!\resolve( ... )

    resolve: async ( fileName, base ) =>
        if base and base.scheme == "file"
            resolved = URL( fileName, base )
            if resolved.path[ 1 ] == "lua" and IsFile( resolved.pathname )
                return { :resolved }

        resolved = URL( fileName, "file:///lua/" )
        if resolved.path[ 1 ] == "lua" and IsFile( resolved.pathname )
            return { :resolved }

        return ESM.resolve( fileName, base )

loader.Include = Include

local findSource
do

    import SourceError from environment

    sources = loader.Sources
    unless istable( sources )
        sources = loader.Sources = {}

    findSource = loader.FindSource = ( scheme ) ->
        source = sources[ scheme ]
        if source
            return source

        error SourceError "Source for scheme '#{scheme}' not implemented."
        return

    registerSource = loader.RegisterSource = ( scheme, source ) ->
        sources[ scheme ] = source

    class loader.BaseSourceHandler
        __tostring: =>
            return format( "%s: %p", @@__name or "unknown source handler", @ )

        FetchInfo: async ( url, base, env, parent ) =>
            return nil

        Install: async ( url, info, base, env, parent ) =>
            error NotImplementedError "Source:Install( url, info, base, env, parent )"
            return

    class loader.BaseSource
        __tostring: =>
            return format( "%s: %p", @@__name or "unknown source", @ )

        new: ( ... ) =>
            @handlers = {}

            for scheme in *{ ... }
                registerSource( scheme, @ )

        RegisterHandler: ( handler ) =>
            @handlers[] = handler

        CallHandler: ( name, url, ... ) =>
            for handler in *@handlers
                if not handler.ShouldHandle or handler\ShouldHandle( url, ... )
                    return handler[ name ]( handler, url, ... )

            return reject SourceError "No handler found for URL '#{url}' (" .. name .. ")"

        FetchInfo: ( url, base, env, parent ) =>
            return @CallHandler( "FetchInfo", url, base, env, parent )

        Install: ( url, info, base, env, parent ) =>
            return @CallHandler( "Install", url, info, base, env, parent )

    parseFileURL = loader.ParseFileURL = ( any ) ->
        if isurl( any )
            return any

        if isstring( any ) and IsURL( any )
            return URL( any )

    getFileURL = loader.GetFileURL = ( any ) ->
        url = parseFileURL( any )
        unless url
            error SourceError "Invalid URL: #{any}"

        unless url.scheme
            error SourceError "Invalid protocol for URL: #{any}"

        return url

    loader.FetchInfo = async ( url, base, env, parent ) ->
        url = getFileURL( url )
        return findSource( url.scheme )\FetchInfo( url, base, env, parent )

    asyncImport = loader.AsyncImport = async ( specifier, resolver, info, base = URL( "file:///lua/" ), env, parent ) ->
        :resolved, :package = await resolver( specifier, base )

        -- if package was found, then it must overwrite current env
        if package
            env = package.env or env

        source = findSource( resolved.scheme )

        unless info
            info = await source\FetchInfo( resolved, base, env, parent )

        return source\Install( resolved, info, base, env, parent )

    local getImportMeta
    do

        import getfenv, rawget from _G
        import getfmain from debug

        getModule = loader.GetModule = ( func = getfmain! ) ->
            if fenv := func and getfenv( func )
                return rawget( fenv, "__module" )

        getURL = loader.GetURL = ( func = getfmain! ) ->
            if fpath := func and getfpath( func )
                if fenv := getfenv( func )
                    if m := rawget( fenv, "__module" )
                        if url := m.url
                            return url

                if IsURL( fpath )
                    return URL( fpath )

                return URL( "file:///" .. fpath )

        getParentURL = loader.GetParentURL = ( m = getModule! ) ->
            return m and m.url or nil

        getEnvironment = loader.GetEnvironment = ( m = getModule! ) ->
            return m and m.env or nil

        getPackage = loader.GetPackage = ( env = getEnvironment! ) ->
            return env and env.__package or nil

        getImportMeta = loader.GetImportMeta = ->
            local base, parent, env
            if fmain := getfmain!
                if m := getModule( fmain )
                    base = getParentURL( m )
                    env = getEnvironment( m )
                    parent = getPackage( env )

                base or= getURL( fmain )

            return base, env, parent

    gpm.Import = ( specifier ) ->
        ArgAssert( specifier, 1, "string" )
        return asyncImport( specifier, ESM.resolve, nil, getImportMeta! )

    -- just for a .lua users
    environment.import = ( specifier ) ->
        ArgAssert( specifier, 1, "string" )
        return await asyncImport( specifier, ESM.resolve, nil, getImportMeta! )

    environment.require = ( modname ) ->
        ArgAssert( modname, 1, "string" )
        return await asyncImport( modname, Require.resolve, nil, getImportMeta! )

    environment.include = environment.dofile = ( fileName ) ->
        ArgAssert( fileName, 1, "string" )
        return await asyncImport( fileName, Include.resolve, nil, getImportMeta! )

-- packages autorun
do

    import display from environment.Error
    import Logger from gpm

<<<<<<< HEAD
    loader.Startup = async ->
        base = URL( "file:///lua/" )

        _, folders = Find( "packages/*", file.LuaPath, true )
        for directoryName in *folders
            ok, result = SafeAwait resolve( directoryName, base )
            unless ok
                display( result )
                continue

            :resolved, :package = result
            unless package and package.autorun
                continue
=======
    loader.StartupPackage = async ( packageURL ) ->
        pkg = await Package.read( packageURL )
        unless pkg and pkg.autorun
            return -- ignore packages that arent meant to be executed at startup
>>>>>>> 50ee471c

        Logger\Debug( "Package autorun: " .. pkg\__tostring! )

        await loader.AsyncImport( pkg.name, ESM.resolve, nil, packageURL, pkg.env )
        return

    loader.Startup = async ->
        base = URL( "file:///lua/packages/" )
        tasks = []

        _, folders = Find( "packages/*", file.LuaPath, true )
        for folderName in *folders
            tasks[] = await loader.StartupPackage( URL( folderName .. "/", base ) )

        -- Handle all failed startups
        results = await Promise.allSettled( tasks )
        for result in *results
            if result.status == "rejected"
                display( result.reason )<|MERGE_RESOLUTION|>--- conflicted
+++ resolved
@@ -2,16 +2,9 @@
 import gpm, getmetatable, setmetatable, rawset from _G
 import environment from gpm
 
-<<<<<<< HEAD
-import debug, string, path, table, file, util, pairs, isurl, isstring, ArgAssert, URL, NotImplementedError, ModuleError, error, pcall, PackageError, CLIENT from environment
-import await, async, reject, SafeAwait, STATE_REJECTED from environment.Promise
-import stripExtension, getDirectory from path
-import NormalizeGamePath, Find from file
-=======
-import debug, string, path, table, file, util, pairs, isurl, isstring, ArgAssert, URL, NotImplementedError, ModuleError, error, pcall, PackageError, Promise from environment
-import async, await, reject, SafeAwait, STATE_REJECTED from environment.Promise
+import debug, string, path, table, file, util, pairs, isurl, isstring, ArgAssert, URL, NotImplementedError, ModuleError, error, pcall, PackageError from environment
+import async, await, reject, SafeAwait from Promise
 import stripExtension from path
->>>>>>> 50ee471c
 import getfpath from debug
 import IsEmpty from table
 
@@ -221,6 +214,7 @@
 
     do
 
+        import STATE_REJECTED from Promise
         import AsyncCompile from file
         import Logger from util
         import Merge from table
@@ -922,26 +916,10 @@
     import display from environment.Error
     import Logger from gpm
 
-<<<<<<< HEAD
-    loader.Startup = async ->
-        base = URL( "file:///lua/" )
-
-        _, folders = Find( "packages/*", file.LuaPath, true )
-        for directoryName in *folders
-            ok, result = SafeAwait resolve( directoryName, base )
-            unless ok
-                display( result )
-                continue
-
-            :resolved, :package = result
-            unless package and package.autorun
-                continue
-=======
     loader.StartupPackage = async ( packageURL ) ->
         pkg = await Package.read( packageURL )
         unless pkg and pkg.autorun
             return -- ignore packages that arent meant to be executed at startup
->>>>>>> 50ee471c
 
         Logger\Debug( "Package autorun: " .. pkg\__tostring! )
 
@@ -954,10 +932,30 @@
 
         _, folders = Find( "packages/*", file.LuaPath, true )
         for folderName in *folders
-            tasks[] = await loader.StartupPackage( URL( folderName .. "/", base ) )
-
-        -- Handle all failed startups
-        results = await Promise.allSettled( tasks )
-        for result in *results
-            if result.status == "rejected"
-                display( result.reason )+            ok, result = SafeAwait resolve( folderName, base )
+            unless ok
+                display( result )
+                continue
+
+            :resolved, :package = result
+            unless package and package.autorun
+                continue
+
+            Logger\Debug( "Package autorun: " .. package\__tostring! )
+
+            source = findSource( resolved.scheme )
+            unless source
+                continue
+
+            :env = package
+
+            ok, result = SafeAwait source\FetchInfo( resolved, base, env, nil )
+            unless ok
+                display( result )
+                continue
+
+            ok, result = SafeAwait source\Install( resolved, result, base, env, nil )
+            unless ok
+                display( result )
+
+        return nil