_G = _G
import gpm, getmetatable, setmetatable, rawset from _G
import environment from gpm

import debug, string, path, table, file, util, isurl, isstring, ArgAssert, URL, NotImplementedError, ModuleError, Promise, error from environment
import getCurrentFile, getCurrentDirectory, stripExtension from path
import async, await, reject from Promise
import getfpath from debug

file.CreateDir( "/data/gpm/vfs", true )

_G.hook.Add "ShutDown", "GLua Package Manager::VFS", ->
    file.Delete( "/data/gpm/vfs" )
    return nil

:loader = gpm
unless istable( loader )
    -- Modules and Packages are tables with format: [url] = Module/Package
    loader = gpm.loader = { Modules: {}, Packages: {} }

local repositories

if SERVER or MENU_DLL
    import Query from _G.sql

    Query( "CREATE TABLE IF NOT EXISTS `gpm.table_version` ( Name TEXT PRIMARY KEY NOT NULL, Version INT )" )
    Query( "CREATE TABLE IF NOT EXISTS `gpm.repository` ( ID INTEGER PRIMARY KEY AUTOINCREMENT NOT NULL, URL TEXT NOT NULL )" )
    Query( "CREATE TABLE IF NOT EXISTS `gpm.packages` ( Name TEXT PRIMARY KEY NOT NULL, URL TEXT UNIQUE NOT NULL, InstalledVersion TEXT, RepositoryID INTEGER DEFAULT 0 NOT NULL, FOREIGN KEY(repositoryID) REFERENCES `gpm.repository` (ID) )" )

    repositories = Query( "SELECT * FROM `gpm.repository`" ) or {}

    length = #repositories
    if length == 0
        Query( "INSERT INTO `gpm.repository` ( URL ) VALUES ( 'https://raw.githubusercontent.com/Pika-Software/.github/main/gpm/repositories.json' )" )
        repositories = Query( "SELECT * FROM `gpm.repository`" ) or {}

    for index = 1, length
        repository = repositories[ index ]
        repository.Packages = Query( "SELECT * FROM `gpm.packages` WHERE RepositoryID = " .. repository.ID ) or {}

    loader.Repositories = repositories

if SERVER
    f = environment.addon.File!
    f\SetTitle( "GLua Package Manager::Repositories" )

    filePath = "/lua/gpm/vfs/repositories.lua"
    f\SetFile( filePath, "return '" .. util.TableToJSON( repositories, false ) .. "'" )
    f\Mount( false )

    file.AddCSLuaFile( filePath )

if CLIENT
    repositories = include( "gpm/vfs/repositories.lua" )
    if repositories
        repositories = loader.Repositories = util.JSONToTable( repositories )

packages = gpm.Packages
unless istable( packages )
    packages = gpm.Packages = setmetatable( {}, {
        __newindex: debug.fempty
        __index: ( tbl, key ) ->
            new = {}
            rawset( tbl, key, new )
            return new
    } )

-- Resolves specifier as it is package specifier
-- See https://nodejs.org/api/esm.html#resolution-algorithm-specification PACKAGE_RESOLVE
import sub, byte, find, match, gsub, format, StartsWith, IsURL from string
import IsFile, NormalizeGamePath from file

local Package
do

    import getDirectory, getFileName from path
    import AsyncWrite, Time from file
    import PathFromURL from string
    import Version from util
    import tobool from _G

    startTime = environment.os.time! - ( gpm.StartTime or 0 )

    class Module
        __tostring: =>
            return format( "Module: %p [%s]", @, @name )

        new: ( @location, @url, @env = _G ) =>
            unless isurl( url )
                error ModuleError "url is " .. type( url ) .. ", expected URL"

            @name = getfpath( location ) or "unknown"

            :pathname = url
            setfenv( location, setmetatable({ __module: @, __filename: pathname, __dirname: getDirectory( pathname, false ) }, { __index: env, __newindex: env }) )

            loader.Modules[ url.href ] = @
            return nil

        run: ( ... ) =>
            -- if result := @result
            --     return result

            -- result = @result = async( @location )( ... )
            -- return result
            return async( @location )( ... )

        @getAll: -> loader.Modules

        @get: ( url ) -> loader.Modules[ url.href ]

        @cache: async ( url, content ) ->
            filePath = "/data/gpm/vfs/" .. stripExtension( PathFromURL( url ) ) .. ".txt"
            if IsFile( filePath ) and Time( filePath ) >= startTime
                return filePath

            return AsyncWrite( filePath, content )

        @run: ( location, url, env ) ->
            m = loader.Modules[ url.href ]
            unless m
                m = Module( location, url, env )

            return m\run!

    loader.Module = Module

    environment.ismodule = ( any ) ->
        metatable = getmetatable( any )
        return metatable and metatable.__class == Module

    default = environment.Color( 50, 100, 200 )\DoCorrection!

    class Package
        __tostring: =>
            return format( "Package: %p [%s@%s]", @, @name, @version )

        new: ( filePath, info ) =>
            @path = filePath

            unless info
                @name = match( filePath, ".*packages/([^/]+)" ) or getFileName( filePath, false )
                @version = Version( "0.1.0" )
                return nil

            -- name
            name = info.name
            unless isstring( name )
                name = match( filePath, ".*packages/([^/]+)" ) or getFileName( filePath, false )

            if not name or name == ""
                name = format( "%p", @ )

            @name = name

            -- version
            version = info.version
            unless isstring( version )
                version = "0.1.0"

            version = @version = Version( version )

            -- autorun
            @autorun = tobool( info.autorun )

            -- send
            :send = info
            unless istable( send )
                send = {}

            @send = send

            -- exports
            :exports = info
            if isstring( exports )
                exports = { [ "." ]: exports }
            elseif not istable( exports )
                exports = nil

            @exports = exports

            -- imports
            :imports = info
            if isstring( imports )
                imports = { [ "." ]: imports }
            elseif not istable( imports )
                imports = nil

            @imports = imports

            -- dependencies
            :dependencies = info
            unless istable( dependencies )
                dependencies = nil

            @dependencies = dependencies

            -- logger
            :logger = info
            unless istable( logger )
                logger = {
                    interpolation: true
                    disabled: false
                    color: default
                }

            @logger = logger

            -- description
            :description = info
            unless isstring( description )
                description = "Description not provided"

            @description = description

            -- license
            :license = info
            unless isstring( license )
                license = "License not provided"

            @license = license

            -- homepage
            :homepage = info
            unless isstring( homepage )
                homepage = "Homepage not provided"

            @homepage = homepage

        -- directly reads package info from given filePath and creates Package
        -- do not use this method directly, use Package.read instead
        @parse: async ( filePath, gamePath ) ->
            content = await file.AsyncRead( filePath, gamePath, true )
            unless content
                error PackageError "file '#{filePath}' ('#{gamePath}') is empty for packageURL (or cannot be read)"

            info = nil
            fileExt = path.getExtension( filePath )
            if fileExt == "lua"
                if byte( content, 1 ) == 0x5b --[['[']] or byte( content, 1 ) == 0x7b --[['{']]
                    fileExt = "json" -- try to parse as JSON
    
            if fileExt == "json"
                info = util.JSONToTable( content )

            -- It is not a JSON file, we need to extract info from lua
            unless info
                mode = "t"
                if fileExt == "yue"
                    mode = "y" .. mode
                elseif fileExt == "moon"
                    mode = "m" .. mode
                elseif fileExt == "luac" or fileExt == "lc"
                    mode = "b" .. mode

                info = {}
                result = load( content, file.AbsoluteGamePath( filePath, gamePath, true ), mode, info, nil, false )
                if isstring( result )
                    error PackageError "package info '#{filePath}' compilation error: " .. result
                
                if result
                    success, result = pcall( result )
                    unless success
                        error PackageError "package info '#{filePath}' execution error: " .. result
                    
                    if istable( result )
                        table.Merge( info, result )

            if not info or table.IsEmpty( info )
                error PackageError "file '#{filePath}' does not contain valid package info (empty or cannot be parsed)"

            pkg = Package( filePath, info )
            return pkg

        -- Finds a package info in given url. 
        -- If package.* file was not given in path, tries to find it.
        -- Also caches the package by URL.
        @read: async ( url, cache = true ) ->
            unless isstring( url ) or isurl( url )
                error PackageError "url is " .. type( url ) .. ", expected URL"

            if isstring( url )
                url = URL( url )

            if url.scheme != "file"
                error PackageError "unsupported scheme '#{url.scheme}' ('#{url}')"

            unless istable( url.path )
                error PackageError "invalid path '#{url.path}' ('#{url}')"

<<<<<<< HEAD
            filePath, gamePath = NormalizeGamePath( url.pathname )
=======
            if loader.Packages[ url ]
                return loader.Packages[ url ]

            filePath, gamePath = file.NormalizeGamePath( url.pathname )
>>>>>>> 3ac65ef4
            fileDir = path.getDirectory( filePath )

            -- if not package.* file was given in url, try to find it smartly
            if path.getFileName( fileName ) != "package"
                files = file.Find( path.join( fileDir, "package.*" ), gamePath, true )
                if #files == 1
                    filePath = path.join( fileDir, files[1] )
                elseif #files > 1
                    -- Smartly decide which file to use
                    values = {} -- [ext] = filePath
                    for _, name in *files
                        values[ path.getExtension( name ) ] = name
                    
                    fileName = values["yue"] or values["moon"] or values["lua"] or values[1]
                    filePath = path.join( fileDir, fileName )
            
            unless filePath and file.IsFile( filePath, gamePath )
                error PackageError "file '#{filePath}' does not exist for packageURL '#{url}'"

            -- also cache result so next calls will return current package
            loader.Packages[ url ] = pkg = Package.parse( filePath, gamePath )
            return pkg

    environment.ispackage = ( any ) ->
        metatable = getmetatable( any )
        return metatable and metatable.__class == Package

-- TODO: after this works as specs intended, optimize it and make better!
local ESM
do

    import PackageError, pcall from environment
    import JSONToTable, Logger from util
    import AsyncCompile, IsDir from file
    import canParse from URL
    import Merge from table
    import join from path

    local getPackage
    do

        environmentMetatable = { __index: environment }

        hooksMeta = {
            __index: ( tbl, key ) ->
                new = {}
                rawset( tbl, key, new )
                return new
        }

        getPackage = ( filePath, info ) ->
            pkg = Package( filePath, info )
            if info
                :name, :version = pkg

                existing = packages[ name ][ version ]
                if existing
                    return existing

                packages[ name ][ version ] = pkg

                -- package logger
                :logger = pkg
                if logger
                    if logger.disabled
                        logger = nil
                    else
                        logger = Logger( name .. "@" .. version\__tostring!, logger.color, logger.interpolation )
                else
                    logger = Logger( name .. "@" .. version\__tostring! )

                pkg.__hooks = setmetatable( {}, hooksMeta )
                pkg.__prefix = pkg\__tostring! .. "::"
                pkg.__timers = {}

                -- package environment
                pkg.env = setmetatable( { __package: pkg, Logger: logger }, environmentMetatable )

            return pkg

    class ESM
        DEFAULT_CONDITIONS = {
            [SERVER and "server" or CLIENT and "client" or MENU_DLL and "menu" or "default"]: true,
        }

        -- Just a shortcut so `ESM.resolve ...` can be used instead of creating a new instance.
        @resolve: ( ... ) -> ESM!\resolve( ... )

        -- ESM_RESOLVE(specifier, parentURL)
        resolve: async ( specifier, parentURL ) =>
            @specifier = specifier
            @parentURL = parentURL

            local resolved

            -- resolve
            if isurl( specifier ) or canParse( specifier )
                resolved = URL( specifier )
            elseif StartsWith( specifier, "/" ) or StartsWith( specifier, "./" ) or StartsWith( specifier, "../" )
                resolved = URL( specifier, parentURL )
            elseif StartsWith( specifier, "#" )
                resolved = packageImportsResolve( @, specifier, parentURL )
            else
                -- specifier is now a bare specifier
                resolved = packageResolve( @, specifier, parentURL )

            return { :resolved, package: @pjson }

        -- PACKAGE_RESOLVE(packageSpecifier, parentURL)
        packageResolve = ( packageSpecifier, parentURL ) =>
            local packageName
            if packageSpecifier == ""
                error PackageError "specifier is an empty string"

            -- If packageSpecifier is a Node.js builtin module name, then
            -- 1. Return the string "node:" concatenated with packageSpecifier.

            if not StartsWith( packageSpecifier, "@" )
                packageName = match( packageSpecifier, "(.-)/" ) or packageSpecifier -- Set packageName to the substring of packageSpecifier until the first "/" separator or the end of the string.
            else
                packageName = match( packageSpecifier, "(.-/.-)/" ) or packageSpecifier -- Set packageName to the substring of packageSpecifier until the second "/" separator or the end of the string.
                if not packageName -- If packageSpecifier does not contain a "/" separator, then
                    error PackageError "invalid specifier '#{packageSpecifier}'"

            if StartsWith( packageSpecifier, "." ) or find( packageSpecifier, "%", 1, true ) or find( packageSpecifier, "\\", 1, true )
                error PackageError "invalid specifier '#{packageSpecifier}'"

            packageSubpath = "." .. sub( packageSpecifier, #packageName + 1 )

            if selfURL := packageSelfResolve( @, packageName, packageSubpath, parentURL )
                return selfURL

            local packageURL
            while not packageURL or packageURL.path[1] ~= "packages" -- While parentURL is not the file system root
                firstTime = not packageURL

                packageURL = URL( "packages/" .. packageName .. "/", parentURL ) -- Let packageURL be the URL resolution of "node_modules/" concatenated with packageSpecifier, relative to parentURL.
                parentURL = URL( "..", parentURL ) -- Set parentURL to the parent folder URL of parentURL.

                if packageURL.scheme == "file" and not IsDir( packageURL.pathname ) -- If the folder at packageURL does not exist, then
                    if result := firstTime and packageDependenciesResolve( @, packageName, packageSubpath )
                        return result

                    continue

                pjson = @pjson = readPackageJSON( @, packageURL )
                if pjson and pjson.exports
                    return packageExportsResolve( @, packageURL, packageSubpath, pjson.exports )

                return URL( packageSubpath, packageURL )

            error PackageError "package not found: '#{packageSpecifier}' from '#{@parentURL}'"
            return

        -- PACKAGE_SELF_RESOLVE(packageName, packageSubpath, parentURL)
        packageSelfResolve = ( packageName, packageSubpath, parentURL ) =>
            packageURL = lookupPackageScope( @, parentURL )
            if not packageURL
                return

            pjson = @pjson = readPackageJSON( @, packageURL )
            if not pjson or not pjson.exports
                return

            if pjson.name == packageName
                return packageExportsResolve( @, packageURL, packageSubpath, pjson.exports )

        packageDependenciesResolve = ( packageName, packageSubpath ) =>
            -- @pjson must be set by packageSelfResolve
            pjson = @pjson
            if not pjson or not istable(pjson.dependencies)
                return

            target = pjson.dependencies[ packageName ]
            if isstring( target )
                return packageDependencyResolve( @, packageName, target, packageSubpath )

        packageDependencyResolve = ( name, target, subpath ) =>
            if not target or #target == 0
                error PackageError "invalid dependency target '#{target}' for '#{name}'"

            -- TODO: add installed package resolving
            unless IsURL( target )
                error PackageError "unsupported dependency target '#{target}' from '#{name}'"

            target = URL( target )

            -- Convert target url to file:///
            if target.scheme ~= "file"
                error PackageError "unsupported scheme #{target.scheme} ('#{target}') from '{#name}'"

            packageURL = URL( ".", target ) -- remove file from url (basically same as path.dirname)
            unless IsDir( packageURL.pathname )
                return

            pjson = @pjson = readPackageJSON( @, packageURL )
            if pjson and pjson.exports
                return packageExportsResolve( @, packageURL, subpath, pjson.exports )

            return URL( packageSubpath, packageURL )

        exportsStartsWithDot = ( exports, packageURL ) =>
            if istable( exports )
                local state
                for k, _ in pairs exports
                    statsWithDot = StartsWith( k, "." )
                    if state == nil
                        state = statsWithDot
                    elseif state ~= statsWithDot
                        error PackageError "'#{packageURL}' exports are invalid"
                return state
            -- otherwise exports must be a string
            return StartsWith( exports, "." )

        -- PACKAGE_EXPORTS_RESOLVE(packageURL, subpath, exports, conditions)
        packageExportsResolve = ( packageURL, subpath, exports ) =>
            startsWithDot = exportsStartsWithDot( @, exports, packageURL )

            if subpath == "."
                local mainExport
                if isstring( exports ) or not startsWithDot
                    mainExport = exports
                elseif istable( exports ) and startsWithDot
                    mainExport = exports["."]

                if mainExport
                    if resolved := packageTargetResolve( @, packageURL, mainExport, nil, false )
                        return resolved
            elseif istable( exports ) and startsWithDot
                if resolved := packageImportsExportsResolve( @, subpath, exports, packageURL, false )
                    return resolved

            error PackageError "no exports found for '#{subpath}' in '#{packageURL}'"
            return

        -- PACKAGE_IMPORTS_RESOLVE(specifier, parentURL, conditions)
        packageImportsResolve = ( specifier, parentURL ) =>
            if specifier == "#" or StartsWith( specifier, "#/" )
                error PackageError "invalid import specifier '" .. specifier .. "'"

            packageURL = lookupPackageScope( @, parentURL )
            if packageURL
                pjson = @pjson = readPackageJSON( @, packageURL )
                if pjson and pjson.imports
                    if resolved := packageImportsExportsResolve( @, specifier, pjson.imports, packageURL, true )
                        return resolved

            error PackageError "imports are not defined for '" .. specifier .. "' in #{packageURL or parentURL}"
            return

        -- PACKAGE_IMPORTS_EXPORTS_RESOLVE(matchKey, matchObj, packageURL, isImports)
        packageImportsExportsResolve = ( matchKey, matchObj, packageURL, isImports ) =>
            if matchObj[matchKey] and not find( matchKey, "*", 1, true )
                target = matchObj[matchKey]
                return packageTargetResolve( @, packageURL, target, nil, isImports )

            -- TODO: Implement pattern matching
            error PackageError "pattern matching is not implemented"
            return

        -- PACKAGE_TARGET_RESOLVE(packageURL, target, patternMatch, isImports, conditions)
        packageTargetResolve = ( packageURL, target, patternMatch, isImports ) =>
            if isstring( target )
                unless StartsWith( target, "./" )
                    if isImports == false or StartsWith( target, "/" ) or StartsWith( target, "../" ) or canParse( target )
                        error PackageError "invalid target '#{target}' for '#{packageURL}'"

                    if isstring( patternMatch )
                        return packageResolve( @, gsub( target, "*", patternMatch ), packageURL )

                    return packageResolve( @, target, packageURL )

                -- TODO: If target split on "/" or "\" contains any "", ".", "..", or "node_modules" segments after the first "." segment, case insensitive and including percent encoded variants, throw an Invalid Package Target error.

                resolvedTarget = URL( target, packageURL )
                if patternMatch == nil
                    return resolvedTarget

                -- TODO: If patternMatch split on "/" or "\" contains any "", ".", "..", or "node_modules" segments, case insensitive and including percent encoded variants, throw an Invalid Module Specifier error.
                resolvedTarget.pathname = gsub( resolvedTarget.pathname, "*", patternMatch )
                return resolvedTarget
            elseif istable( target )
                if #target == 0 -- object
                    local defaultValue
                    for p, targetValue in pairs target
                        if DEFAULT_CONDITIONS[p]
                            if resolved := packageTargetResolve( @, packageURL, targetValue, patternMatch, isImports )
                                return resolved
                        elseif p == "default"
                            defaultValue = targetValue

                    -- resolving "default" at the end because tables in lua are unordered
                    if defaultValue
                        return packageTargetResolve( @, packageURL, defaultValue, patternMatch, isImports )

                    return nil

                -- array
                local success, resolved
                for targetValue in *target
                    success, resolved = pcall( packageTargetResolve, @, packageURL, targetValue, patternMatch, isImports )
                    if success and resolved
                        return resolved

                unless success
                    error resolved
                    return

                return nil
            elseif target == nil
                return nil

            error PackageError "invalid target '#{target}' for '#{packageURL}'"
            return

        -- LOOKUP_PACKAGE_SCOPE(url)
        lookupPackageScope = ( url ) =>
            if url.scheme ~= "file"
                error PackageError "unable to lookup package scope for '#{url}' (not a file:/// URL)"

            local scopeURL = URL( "./package.lua", url )
            while scopeURL.path[1] ~= "package.lua" -- not filesystem root
                if scopeURL.path[ #scopeURL.path - 1 ] == "packages"
                    return

                if IsFile( scopeURL.pathname )
                    return URL( "./", scopeURL )

                scopeURL = URL( "../package.lua", scopeURL )

        -- READ_PACKAGE_JSON(packageURL)
        readPackageJSON = ( packageURL ) =>
            filePath, gamePath = NormalizeGamePath( join( packageURL.pathname, "package.lua" ) )
            -- unless IsFile( filePath, gamePath, true )
            --     return nil

            config = {}
            for key, value in url.searchParams\iterator!
                config[ key ] = value

            compileResult = await AsyncCompile( filePath, {}, config, gamePath, true )
            await Module.cache( "file://" .. compileResult.path, compileResult.content )

            info = {}
            func = compileResult.func
            setfenv( func, info )

            success, result = pcall( func )
            if success
                if istable( result )
                    Merge( info, result )

                return getPackage( filePath, info )

            error PackageError "File '" .. filePath .. "' compilation error: " .. result
            return nil

    loader.ESM = ESM

class Require
    PACKAGE_PATHS = { "./?.lua", "./?/init.lua" }

    -- Just a shortcut so `Require.resolve ...` can be used instead of creating a new instance.
    @resolve: ( ... ) -> Require!\resolve( ... )

    resolve: async ( modname, base ) =>
        unless base
            error ModuleError "`require` cannot be used outside of modules"

        if base.scheme ~= "file"
            error NotImplementedError "cannot use `require` from `#{base}`"

        isOpaque = isRequireSyntax( modname )
        filePath = gsub( modname, "%.", "/" )

        if resolved := isOpaque and resolveFile( @, filePath, base )
            return { :resolved }

        if StartsWith( filePath, "gpm/" ) or StartsWith( filePath, "garrysmod/" ) or StartsWith( filePath, "gmod/" )
            protocol, filePath = match( filePath, "^(.-)/(.*)" )
            filePath = tostring( URL( protocol .. ":///" .. filePath ) )

        success, resolved = try await ESM.resolve( isOpaque and filePath or modname, base )
        if success
            return resolved

        if util.IsBinaryModuleInstalled( modname )
            return { resolved: URL( "dll:" .. modname ) }

        -- TODO: make better errors
        error resolved -- just return error from ESM
        return

    isRequireSyntax = ( modname ) -> match( modname, "^[%a%d_%-.]+$" )

    resolveFile = ( filePath, base ) =>
        for pattern in *PACKAGE_PATHS
            url = URL( gsub( pattern, "%?", filePath ), base )
            if IsFile( url.pathname )
                return url

loader.Require = Require

class Include
    -- Just a shortcut so `Include.resolve ...` can be used instead of creating a new instance.
    @resolve: ( ... ) -> Include!\resolve( ... )

    resolve: async ( fileName, base ) =>
        if base and base.scheme == "file"
            resolved = URL( fileName, base )
            if resolved.path[1] == "lua" and IsFile( resolved.pathname )
                return { :resolved }

        resolved = URL( fileName, "file:///lua/" )
        if resolved.path[1] == "lua" and IsFile( resolved.pathname )
            return { :resolved }

        return ESM.resolve( fileName, base )

loader.Include = Include

local findSource
do

    import SourceError from environment

    sources = loader.Sources
    unless istable( sources )
        sources = loader.Sources = {}

    findSource = loader.FindSource = ( scheme ) ->
        source = sources[ scheme ]
        if source
            return source

        error SourceError "Source for scheme '#{scheme}' not implemented."
        return

    registerSource = loader.RegisterSource = ( scheme, source ) ->
        sources[ scheme ] = source

    class loader.BaseSourceHandler
        __tostring: =>
            return format( "%s: %p", @@__name or "unknown source handler", @ )

        FetchInfo: async ( url, base, env, parent ) =>
            return nil

        Install: async ( url, info, base, env, parent ) =>
            error NotImplementedError "Source:Install( url, info, base, env, parent )"
            return

    class loader.BaseSource
        __tostring: =>
            return format( "%s: %p", @@__name or "unknown source", @ )

        new: ( ... ) =>
            @handlers = {}

            for scheme in *{ ... }
                registerSource( scheme, @ )

        RegisterHandler: ( handler ) =>
            @handlers[] = handler

        CallHandler: ( name, url, ... ) =>
            for handler in *@handlers
                if not handler.ShouldHandle or handler\ShouldHandle( url, ... )
                    return handler[ name ]( handler, url, ... )

            return reject SourceError "No handler found for URL '#{url}' (" .. name .. ")"

        FetchInfo: ( url, base, env, parent ) =>
            return @CallHandler( "FetchInfo", url, base, env, parent )

        Install: ( url, info, base, env, parent ) =>
            return @CallHandler( "Install", url, info, base, env, parent )

    parseFileURL = loader.ParseFileURL = ( any ) ->
        if isurl( any )
            return any

        if isstring( any ) and IsURL( any )
            return URL( any )

    getFileURL = loader.GetFileURL = ( any ) ->
        url = parseFileURL( any )
        unless url
            error SourceError "Invalid URL: #{any}"

        unless url.scheme
            error SourceError "Invalid protocol for URL: #{any}"

        return url

    loader.FetchInfo = async ( url, base, env, parent ) ->
        url = getFileURL( url )
        return findSource( url.scheme )\FetchInfo( url, base, env, parent )

    asyncImport = loader.AsyncImport = async ( specifier, resolver, info, base = URL( "file:///lua/" ), env, parent ) ->
        :resolved, :package = await resolver( specifier, base )

        -- if package was found, then it must overwrite current env
        if package
            env = package.env or env

        source = findSource( resolved.scheme )

        unless info
            info = await source\FetchInfo( resolved, base, env, parent )

        return source\Install( resolved, info, base, env, parent )

    local getImportMeta
    do

        import getfenv, rawget from _G
        import getfmain from debug

        getModule = loader.GetModule = ( func = getfmain! ) ->
            if fenv := func and getfenv( func )
                return rawget( fenv, "__module" )

        getURL = loader.GetURL = ( func = getfmain! ) ->
            if fpath := func and getfpath( func )
                if fenv := getfenv( func )
                    if m := rawget( fenv, "__module" )
                        if url := m.url
                            return url

                if IsURL( fpath )
                    return URL( fpath )

                return URL( "file:///" .. fpath )

        getParentURL = loader.GetParentURL = ( m = getModule! ) ->
            return m and m.url or nil

        getEnvironment = loader.GetEnvironment = ( m = getModule! ) ->
            return m and m.env or nil

        getPackage = loader.GetPackage = ( env = getEnvironment! ) ->
            return env and env.__package or nil

        getImportMeta = loader.GetImportMeta = ->
            local base, parent, env
            if fmain := getfmain!
                if m := getModule( fmain )
                    base = getParentURL( m )
                    env = getEnvironment( m )
                    parent = getPackage( env )

                base or= getURL( fmain )

            return base, env, parent

    gpm.Import = ( specifier ) ->
        ArgAssert( specifier, 1, "string" )
        return asyncImport( specifier, ESM.resolve, nil, getImportMeta! )

    -- just for a .lua users
    environment.import = ( specifier ) ->
        ArgAssert( specifier, 1, "string" )
        return await asyncImport( specifier, ESM.resolve, nil, getImportMeta! )

    environment.require = ( modname ) ->
        ArgAssert( modname, 1, "string" )
        return await asyncImport( modname, Require.resolve, nil, getImportMeta! )

    environment.include = environment.dofile = ( fileName ) ->
        ArgAssert( fileName, 1, "string" )
        return await asyncImport( fileName, Include.resolve, nil, getImportMeta! )

-- packages autorun
do

    import display from environment.Error
    import SafeAwait from Promise
    import resolve from ESM
    import Empty from table
    import Logger from gpm

    Empty( loader.Modules )
    Empty( gpm.Packages )

    loader.Startup = async ->
        base = URL( "file:///lua/" )

        _, folders = file.Find( "packages/*", file.LuaPath, true )
        for folderName in *folders
            ok, result = SafeAwait resolve( folderName, base )
            unless ok
                display( result )
                continue

            :resolved, :package = result
            unless package and package.autorun
                continue

            Logger\Debug( "Package autorun: " .. package\__tostring! )

            source = findSource( resolved.scheme )
            unless source
                continue

            :env = package

            ok, result = SafeAwait source\FetchInfo( resolved, base, env, nil )
            unless ok
                display( result )
                continue

            ok, result = SafeAwait source\Install( resolved, result, base, env, nil )
            unless ok
                display( result )

        return nil<|MERGE_RESOLUTION|>--- conflicted
+++ resolved
@@ -239,7 +239,7 @@
             if fileExt == "lua"
                 if byte( content, 1 ) == 0x5b --[['[']] or byte( content, 1 ) == 0x7b --[['{']]
                     fileExt = "json" -- try to parse as JSON
-    
+
             if fileExt == "json"
                 info = util.JSONToTable( content )
 
@@ -257,12 +257,12 @@
                 result = load( content, file.AbsoluteGamePath( filePath, gamePath, true ), mode, info, nil, false )
                 if isstring( result )
                     error PackageError "package info '#{filePath}' compilation error: " .. result
-                
+
                 if result
                     success, result = pcall( result )
                     unless success
                         error PackageError "package info '#{filePath}' execution error: " .. result
-                    
+
                     if istable( result )
                         table.Merge( info, result )
 
@@ -272,7 +272,7 @@
             pkg = Package( filePath, info )
             return pkg
 
-        -- Finds a package info in given url. 
+        -- Finds a package info in given url.
         -- If package.* file was not given in path, tries to find it.
         -- Also caches the package by URL.
         @read: async ( url, cache = true ) ->
@@ -288,14 +288,10 @@
             unless istable( url.path )
                 error PackageError "invalid path '#{url.path}' ('#{url}')"
 
-<<<<<<< HEAD
-            filePath, gamePath = NormalizeGamePath( url.pathname )
-=======
             if loader.Packages[ url ]
                 return loader.Packages[ url ]
 
             filePath, gamePath = file.NormalizeGamePath( url.pathname )
->>>>>>> 3ac65ef4
             fileDir = path.getDirectory( filePath )
 
             -- if not package.* file was given in url, try to find it smartly
@@ -308,10 +304,10 @@
                     values = {} -- [ext] = filePath
                     for _, name in *files
                         values[ path.getExtension( name ) ] = name
-                    
+
                     fileName = values["yue"] or values["moon"] or values["lua"] or values[1]
                     filePath = path.join( fileDir, fileName )
-            
+
             unless filePath and file.IsFile( filePath, gamePath )
                 error PackageError "file '#{filePath}' does not exist for packageURL '#{url}'"
 
