local gpm = gpm

-- Libraries
local environment = gpm.environment
local promise = promise
local paths = gpm.paths
local utils = gpm.utils
local string = string
local table = table
local fs = gpm.fs

-- Variables
local ErrorNoHaltWithStack = ErrorNoHaltWithStack
local CLIENT, SERVER = CLIENT, SERVER
local luaGamePath = gpm.LuaGamePath
local AddCSLuaFile = AddCSLuaFile
local getmetatable = getmetatable
local setmetatable = setmetatable
local logger = gpm.Logger
local require = require
local SysTime = SysTime
local setfenv = setfenv
local error = error
local pairs = pairs
local pcall = pcall
local type = type
local _G = _G

module( "gpm.package" )

-- Get all registered packages
function GetAll()
    return gpm.Packages
end

-- Get one registered package
function Get( importPath )
    return gpm.Packages[ importPath ]
end

-- Get package by name/pattern
function Find( searchable, ignoreImportNames, noPatterns )
    local result = {}
    for importPath, pkg in pairs( gpm.Packages ) do
        if not ignoreImportNames and string.find( importPath, searchable, 1, noPatterns ) then
            result[ #result + 1 ] = pkg
        elseif pkg.name and string.find( pkg.name, searchable, 1, noPatterns ) then
            result[ #result + 1 ] = pkg
        end
    end

    return result
end

do

    local environment = {
        ["__index"] = _G
    }

    local function getMetadata( source )
        if type( source ) == "table" then
            utils.LowerTableKeys( source )

            -- Package name & entry point
            if type( source.name ) ~= "string" then
                source.name = nil
            end

            -- Menu
            source.menu = source.menu == true

            -- Main file
            if CLIENT and type( source.cl_main ) == "string" and not source.menu then
                source.main = source.cl_main
            end

            if type( source.main ) ~= "string" then
                source.main = nil
            end

            -- Version
            source.version = utils.Version( source.version )

            -- Gamemodes
            local gamemodesType = type( source.gamemodes )
            if ( gamemodesType ~= "string" and gamemodesType ~= "table" ) or source.menu then
                source.gamemodes = nil
            end

            -- Single-player
            source.singleplayer = source.singleplayer == true

            -- Maps
            local mapsType = type( source.maps )
            if ( mapsType ~= "string" and mapsType ~= "table" ) or source.menu then
                source.maps = nil
            end

            -- Realms
            source.client = source.client ~= false and not source.menu
            source.server = source.server ~= false and not source.menu

            -- Isolation & autorun
            source.isolation = source.isolation ~= false
            source.autorun = source.autorun == true

            -- Color
            if gpm.type( source.color ) ~= "Color" then
                source.color = nil
            end

            -- Logger
            source.logger = source.logger == true

            -- Files to send to the client ( package and main will already be added and there is no need to specify them here )
            if type( source.send ) ~= "table" or source.menu then
                source.send = nil
            end

            return source
        elseif type( source ) == "function" then
            local metadata = {}

            setmetatable( metadata, environment )
                setfenv( source, metadata )
                local ok, result = pcall( source )
            setmetatable( metadata, nil )

            if not ok then
                ErrorNoHaltWithStack( result )
                return
            end

            result = result or metadata

            if type( result ) ~= "table" then return end
            if type( result.package ) == "table" then
                result = result.package
            end

            return getMetadata( result )
        end
    end

    GetMetadata = getMetadata

end

-- Package Meta
do

    PACKAGE = PACKAGE or {}
    PACKAGE.__index = PACKAGE

    function PACKAGE:GetMetadata()
        return self.metadata
    end

    function PACKAGE:GetName()
        return table.Lookup( self, "metadata.name", "unknown" )
    end

    function PACKAGE:GetVersion()
        return table.Lookup( self, "metadata.version", "unknown" )
    end

    function PACKAGE:GetIdentifier( name )
        local identifier = string.format( "%s@%s", self:GetName(), self:GetVersion() )
        if type( name ) ~= "string" then return identifier end
        return identifier .. "::" .. name
    end

    function PACKAGE:GetSourceName()
        return table.Lookup( self, "metadata.source", "unknown" )
    end

    PACKAGE.__tostring = PACKAGE.GetIdentifier

    function PACKAGE:GetEnvironment()
        return self.environment
    end

    function PACKAGE:GetLogger()
        return self.logger
    end

    function PACKAGE:GetResult()
        return self.result
    end

    function PACKAGE:GetImportPath()
        return table.Lookup( self, "metadata.import_path" )
    end

    function PACKAGE:GetFolder()
        return table.Lookup( self, "metadata.folder" )
    end

    function PACKAGE:GetFiles()
        return self.files
    end

    function PACKAGE:GetFileList()
        local fileList = {}
        for filePath in pairs( self.files ) do
            fileList[ #fileList + 1 ] = filePath
        end

        return fileList
    end

    function PACKAGE:IsIsolated()
        return table.Lookup( self, "metadata.isolation" )
    end

    function PACKAGE:Link( package2 )
        gpm.ArgAssert( package2, 1, "Package" )

        local env = self:GetEnvironment()
        if not env then return end

        local env2 = package2:GetEnvironment()
        if not env2 then return end

        logger:Debug( "'%s' -> '%s'", package2:GetIdentifier(), self:GetIdentifier() )
        environment.LinkMetaTables( env, env2 )
    end

    local function isPackage( any ) return getmetatable( any ) == PACKAGE end
    gpm.IsPackage = isPackage
    _G.IsPackage = isPackage

    _G.TYPE_PACKAGE = gpm.AddType( "Package", isPackage )

end

Initialize = promise.Async( function( metadata, func, files )
    if type( files ) ~= "table" then
        files = nil
    end

    -- Measuring package startup time
    local stopwatch = SysTime()

    -- Creating package object
    local pkg = setmetatable( {}, PACKAGE )
    pkg.metadata = metadata
    pkg.files = files

    if metadata.isolation then

        -- Creating environment for package
        local env = environment.Create( func, _G )
        pkg.environment = env
        setfenv( func, env )

        -- Globals
        environment.SetLinkedTable( env, "gpm", gpm )
        env._VERSION = metadata.version
        env.ArgAssert = gpm.ArgAssert
        env.TypeID = gpm.TypeID
        env.type = gpm.type
        env.http = gpm.http
        env.file = fs

        -- Binding package object to gpm.Package & _PKG
        table.SetValue( env, "gpm.Package", pkg )
        table.SetValue( env, "_PKG", pkg )

        -- Logger
        if metadata.logger then
            pkg.logger = gpm.logger.Create( pkg:GetIdentifier(), metadata.color )
            table.SetValue( env, "gpm.Logger", pkg.logger )
        end

        -- import
        environment.SetValue( env, "gpm.Import", function( importPath, async, pkg2 )
            return gpm.Import( importPath, async, gpm.IsPackage( pkg2 ) and pkg2 or pkg )
        end )

        environment.SetValue( env, "import", function( importPath, async )
            return gpm.Import( importPath, async, pkg )
        end )

        -- include
        environment.SetValue( env, "include", function( fileName )
            gpm.ArgAssert( fileName, 1, "string" )
            fileName = paths.Fix( fileName )

            local func = nil
            if files ~= nil then
                func = files[ fileName ]
            end

            if type( func ) ~= "function" then
                local currentFile = utils.GetCurrentFile()
                if currentFile then
                    local folder = paths.Localize( string.GetPathFromFilename( currentFile ) )
                    if folder then
                        local filePath = folder .. fileName
<<<<<<< HEAD
                        if fs.IsFile( filePath, luaGamePath ) then
=======
                        if fs.IsFile( filePath, luaRealm ) then
>>>>>>> d9269d78
                            func = gpm.CompileLua( filePath ):Await()
                        end
                    end
                end
            end

            if type( func ) ~= "function" and fs.IsFile( fileName, luaGamePath ) then
                func = gpm.CompileLua( fileName ):Await()
            end

            if type( func ) == "function" then
                setfenv( func, env )
                return func()
            end

            error( "Couldn't include file '" .. fileName .. "' - File not found" )
        end )

        -- AddCSLuaFile
        if SERVER then
            environment.SetValue( env, "AddCSLuaFile", function( fileName )
                local currentFile = utils.GetCurrentFile()
                if currentFile then
                    local luaPath = paths.Localize( currentFile )
                    if fileName ~= nil then
                        gpm.ArgAssert( fileName, 1, "string" )
                    else
                        fileName = string.GetFileFromFilename( luaPath )
                    end

                    local folder = string.GetPathFromFilename( luaPath )
                    if folder then
                        local filePath = folder .. fileName
                        if fs.IsFile( filePath, luaGamePath ) then
                            return AddCSLuaFile( filePath )
                        end
                    end
                end

                if type( fileName ) == "string" and fs.IsFile( fileName, luaGamePath ) then
                    return AddCSLuaFile( fileName )
                end

                error( "Couldn't AddCSLuaFile file '" .. fileName .. "' - File not found" )
            end )
        end

        -- require
        environment.SetValue( env, "require", function( name, alternative )
            gpm.ArgAssert( name, 1, "string" )

            local hasAlternative = type( alternative ) == "string"
            if util.IsBinaryModuleInstalled( name ) then
                return require( name )
            elseif hasAlternative and util.IsBinaryModuleInstalled( alternative ) then
                return require( alternative )
            end

            local importPath = "includes/modules/" .. name .. ".lua"
            if fs.IsFile( importPath, luaGamePath ) then
                return gpm.Import( importPath, false, pkg )
            elseif hasAlternative and not string.IsURL( alternative ) then
                importPath = "includes/modules/" .. alternative .. ".lua"
                if fs.IsFile( importPath, luaGamePath ) then
                    return gpm.Import( importPath, false, pkg )
                end
            end

            return gpm.Import( gpm.LocatePackage( name, alternative ), false, pkg )
        end )

    end

    -- Run
    local ok, result = pcall( func, pkg )
    if not ok then return promise.Reject( result ) end

    -- Saving result to package
    pkg.result = result

    -- Saving in global table & final log
    local importPath = metadata.import_path
    logger:Info( "[%s] Package '%s' was successfully imported, it took %.4f seconds.", pkg:GetSourceName(), pkg:GetIdentifier(), SysTime() - stopwatch )
    gpm.Packages[ importPath ] = pkg

    return pkg
end )<|MERGE_RESOLUTION|>--- conflicted
+++ resolved
@@ -299,11 +299,7 @@
                     local folder = paths.Localize( string.GetPathFromFilename( currentFile ) )
                     if folder then
                         local filePath = folder .. fileName
-<<<<<<< HEAD
                         if fs.IsFile( filePath, luaGamePath ) then
-=======
-                        if fs.IsFile( filePath, luaRealm ) then
->>>>>>> d9269d78
                             func = gpm.CompileLua( filePath ):Await()
                         end
                     end
