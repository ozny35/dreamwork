_G = _G
import gpm from _G
import Query from _G.sql
import environment from gpm
import istable, util, CLIENT, SERVER, MENU_DLL, ArgAssert from environment
import JSONToTable, Version from util

if SERVER or MENU_DLL
    Query( "CREATE TABLE IF NOT EXISTS `gpm.table_version` ( Name TEXT PRIMARY KEY NOT NULL, Version INT )" )
    Query( "CREATE TABLE IF NOT EXISTS `gpm.repository` ( ID INTEGER PRIMARY KEY AUTOINCREMENT NOT NULL, URL TEXT UNIQUE NOT NULL )" )
    Query( "CREATE TABLE IF NOT EXISTS `gpm.packages` ( ID INTEGER PRIMARY KEY AUTOINCREMENT NOT NULL, Name TEXT NOT NULL, URL TEXT UNIQUE NOT NULL, Version TEXT NOT NULL, Installed BOOLEAN DEFAULT 0 NOT NULL, RepositoryID INTEGER DEFAULT 0 NOT NULL, FOREIGN KEY(RepositoryID) REFERENCES `gpm.repository` (ID) )" )

repositories = gpm.Repositories
unless istable( repositories )
    repositories = gpm.Repositories = {}

list = repositories.List
unless istable( list )
    if SERVER or MENU_DLL
        list = Query( "SELECT * FROM `gpm.repository`" ) or {}

        count = #list
        if count == 0
            Query( "INSERT INTO `gpm.repository` ( URL ) VALUES ( 'https://raw.githubusercontent.com/Pika-Software/gpm-repositories/main/main.json' )" )
            list = Query( "SELECT * FROM `gpm.repository`" ) or {}
            count = #list

        for index = 1, count
            repository = list[ index ]
            packages = Query( "SELECT * FROM `gpm.packages` WHERE RepositoryID = " .. repository.ID ) or {}

            for package in *packages
                package.Version = Version( package.Version )
                package.Installed = package.Installed == 1
                package.RepositoryID = repository
                package.RepositoryID = nil

            repository.Packages = packages

        repositories.List = list

    if SERVER
        environment.file.Set( "/lua/gpm/vfs/repositories.lua", "return '" .. util.TableToJSON( repositories, false ) .. "'", "GLua Package Manager::Repositories" )
        _G.AddCSLuaFile( "lua/gpm/vfs/repositories.lua" )

    if CLIENT
        list = JSONToTable( include( "gpm/vfs/repositories.lua" ) )
        repositories.List = list

import await, async, SafeAwait, AllSettled from environment.Promise
import IsURL, match, find from environment.string
import sort from environment.table
import URL, pairs from environment

local request
do

    import CachedFetch from environment.http

    local api_token
    if SERVER
        api_token = _G.CreateConVar( "gpm_github_token", "", _G.bit.bor( _G.FCVAR_ARCHIVE, _G.FCVAR_PROTECTED ), "https://github.com/settings/tokens" )

    request = ( href ) ->
        local headers
        if api_token
            token = api_token\GetString!
            if token and token ~= ""
                headers = { Authorization: "Bearer " .. token }

        return CachedFetch( href, headers )

apis = repositories.APIs
unless istable( apis )
    apis = repositories.APIs = {}

apis["github.com"] = ( url, name, parent ) ->
    if url.scheme ~= "https"
        return nil

    user, repository = match( url.pathname, "^/([^/]+)/([^/]+)/?$" )
    unless user and repository
        return nil

    name or= repository

    ok, response = SafeAwait( request( "https://api.github.com/repos/" .. user .. "/" .. repository .. "/tags" ) )
    if not ok or response.status ~= 200
        return nil

    tags = JSONToTable( response.body )
    unless tags
        return nil

    versions, length = {}, 0
    for tag in *tags
        length += 1
        versions[ length ] = {
            Name: name,
            Installed: false,
            Repository: parent,
            Version: Version( tag.name ),
            URL: user .. "/" .. repository .. "/" .. tag.name
        }

    return versions

local fetchPackages
do

    import getExtension from environment.path
    import isstring from environment

    fetchPackages = repositories.FetchPackages = async ( url, name, parent ) ->
        if IsURL( url )
            if isstring( url )
                url = URL( url )

            fn = apis[ url.hostname ]
            if fn
                return fn( url, name, parent )

            if getExtension( url.pathname ) == "json"
                ok, response = SafeAwait( request( url.href ) )
                if not ok or response.status ~= 200
                    return nil

            tbl = JSONToTable( response.body )
            unless tbl
                return nil

            versions, length = {}, 0
            for version, href in pairs( tbl )
                length += 1
                versions[ length ] = {
                    Name: name,
                    Installed: false,
                    Repository: parent,
                    Version: Version( version ),
                    URL: href
                }

            return versions

        return nil

sort_fn = ( a, b ) ->
    return a.Version > b.Version

searchPackages = repositories.SearchPackages = ( repository, name, version, withPattern ) ->
    latest = version == "latest"
    packages, count = {}, 0

    for package in *repository.Packages
        if name
            if withPattern
                unless find( package.Name, name, 1, false )
                    continue

            elseif package.Name ~= name
                continue

        if version and not ( latest or package.Version % version )
            continue

        count += 1
        packages[ count ] = package

    sort( packages, sort_fn )

    if latest and count > 1
        for index = 2, count
            packages[ index ] = nil

    return packages

performPackage = repositories.PerformPackage = ( repository, package ) ->
    unless package
        return nil

    name, version = package.Name, package.Version
    packages = repository.Packages
    exists = false

    for other in *packages
        if other.Name == name and other.Version == version
            other.URL = package.URL
            exists = true
            break

    if exists
        return nil

    packages[] = package
    return nil

syncSQL = repositories.SyncSQL = ( repository ) ->
    if CLIENT
        return nil

    -- TODO: WIP waiting retro's cool sql library

    -- Query( "BEGIN;" )
    -- repositoryID = repository.ID
    -- Query( "INSERT OR REPLACE INTO `gpm.repository` ( ID, URL ) VALUES ( " .. repositoryID .. ", '" .. repository.URL .. "' )" )

    -- for package in *repository.Packages
    --     packageID = package.ID
    --     if packageID
    --         Query( "REPLACE INTO `gpm.packages` ( ID, Name, URL, Version, Installed, RepositoryID ) VALUES ( " .. packageID .. ", '" .. package.Name .. "', '" .. package.URL .. "', '" .. tostring( package.Version ) .. "', " .. ( package.Installed and 1 or 0 ) .. ", " .. repositoryID .. " )" )
    --     else
    --         Query( "INSERT INTO `gpm.packages` ( Name, URL, Version, Installed, RepositoryID ) VALUES ( '" .. package.Name .. "', '" .. package.URL .. "', '" .. tostring( package.Version ) .. "', " .. ( package.Installed and 1 or 0 ) .. ", " .. repositoryID .. " )" )

    -- Query( "COMMIT;" )
    -- return nil

updateRepository = repositories.UpdateRepository = async ( repository, map, pattern, withPattern ) ->
    tasks, length = {}, 0
    if pattern
        for name, href in pairs( map )
            if withPattern
                if find( name, pattern, 1, false )
                    length += 1
                    tasks[ length ] = fetchPackages( href, name, repository )

            elseif name == pattern
                length += 1
                tasks[ length ] = fetchPackages( href, name, repository )

    else
        for name, href in pairs( map )
            length += 1
            tasks[ length ] = fetchPackages( href, name, repository )

    if length == 0
        return nil

    if length == 1
        packages = await( tasks[ 1 ] )
        if packages
            for package in *packages
                performPackage( repository, package )

            syncSQL( repository )

        return nil

    for result in *await( AllSettled( tasks ) )
        packages = result.value
        if packages
            for package in *packages
                performPackage( repository, package )

            syncSQL( repository )

    return nil

fetchRepository = repositories.FetchRepository = async ( repository, name, version, withPattern, offlineMode ) ->
    packages = repository.Packages

    unless name or version
        if offline
            return packages

        success, response = SafeAwait( request( repository.URL ) )
        if not success or response.status ~= 200
            return packages

        map = JSONToTable( response.body, true, true )
        unless map
            return packages

        await updateRepository( repository, map, nil, false )
        return packages

    if offline
        return searchPackages( repository, name, version, withPattern )

    success, response = SafeAwait( request( repository.URL ) )
    if not success or response.status ~= 200
        return searchPackages( repository, name, version, withPattern )

    map = JSONToTable( response.body, true, true )
    unless map
        return searchPackages( repository, name, version, withPattern )

    await updateRepository( repository, map, name, withPattern )
    return searchPackages( repository, name, version, withPattern )

lookupRepositories = repositories.LookupRepositories = async ( name, version, offlineMode, withPattern = false ) ->
    tasks, length = {}, 0
    for repository in *list
        length += 1
        tasks[ length ] = fetchRepository( repository, name, version, withPattern, offlineMode )

    if length == 0
        return tasks

    if length == 1
        return await( tasks[ 1 ] )

    packages, length = {}, 0
    for promise in *await( AllSettled( tasks ) )
        :value = promise
        if value
            for package in *value
                length += 1
                packages[ length ] = package

    sort( packages, sort_fn )
    return packages

do

    str_sort = ( a, b ) ->
        return a < b

    import Find from _G.file

    repositories.FindPackage = async ( name, version, offlineMode, withPattern ) ->
        ArgAssert( name, 1, "string" )

        packageName = name
        if withPattern
            _, folders = Find( "gpm/vfs/packages/*", "LUA" )
            for folderName for *folders
                if find( folderName, name, 1, false )
                    packageName = folderName
                    break

        _, versions = Find( "gpm/vfs/packages/" .. packageName .. "/*", "LUA" )
        if #versions > 0
            sort( versions, str_sort )

            local versionObj
            if version
                ArgAssert( version, 2, "string" )

                for folderName in *versions
                    versionObj = Version( folderName )
                    if versionObj % version
                        break

<<<<<<< HEAD
            else
                versionObj = Version( versions[ 1 ] )
=======
        if result
            return {
                Name: name,
                URL: "file:///lua/gpm/vfs/packages/" .. name .. "/" .. tostring(result),
                Version: result
            }
>>>>>>> 72853ff5

            if versionObj
                return {
                    Name: packageName,
                    URL: "file:///lua/gpm/vfs/packages/" .. packageName .. "/" .. versionObj,
                    Version: versionObj
                }

        package = await( lookupRepositories( name, version, offlineMode, withPattern ) )[ 1 ]
        if package
            return package<|MERGE_RESOLUTION|>--- conflicted
+++ resolved
@@ -316,6 +316,7 @@
         return a < b
 
     import Find from _G.file
+    import tostring from _G
 
     repositories.FindPackage = async ( name, version, offlineMode, withPattern ) ->
         ArgAssert( name, 1, "string" )
@@ -341,22 +342,13 @@
                     if versionObj % version
                         break
 
-<<<<<<< HEAD
             else
                 versionObj = Version( versions[ 1 ] )
-=======
-        if result
-            return {
-                Name: name,
-                URL: "file:///lua/gpm/vfs/packages/" .. name .. "/" .. tostring(result),
-                Version: result
-            }
->>>>>>> 72853ff5
 
             if versionObj
                 return {
                     Name: packageName,
-                    URL: "file:///lua/gpm/vfs/packages/" .. packageName .. "/" .. versionObj,
+                    URL: "file:///lua/gpm/vfs/packages/" .. packageName .. "/" .. tostring( versionObj ),
                     Version: versionObj
                 }
 
