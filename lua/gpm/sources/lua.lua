local gpm = gpm

-- Libraries
local package = gpm.package
local promise = promise
local paths = gpm.paths
local string = string
local fs = gpm.fs

-- Variables
local SERVER = SERVER
local AddCSLuaFile = SERVER and AddCSLuaFile
<<<<<<< HEAD
local luaGamePath = gpm.LuaGamePath
=======
local luaRealm = gpm.LuaRealm
>>>>>>> d9269d78
local moonloader = moonloader
local ipairs = ipairs
local type = type

module( "gpm.sources.lua" )

function CanImport( filePath )
<<<<<<< HEAD
    if fs.IsDir( filePath, luaGamePath ) then return true end
    if fs.IsFile( filePath, luaGamePath ) then
=======
    if fs.IsDir( filePath, luaRealm ) then return true end
    if fs.IsFile( filePath, luaRealm ) then
>>>>>>> d9269d78
        local extension = string.GetExtensionFromFilename( filePath )
        if extension == "moon" then return moonloader ~= nil end
        if extension == "lua" then return true end
    end

    return false
end

GetMetadata = promise.Async( function( importPath )
    local metadata, folder = nil, importPath
<<<<<<< HEAD
    if fs.IsDir( folder, luaGamePath ) then
=======
    if fs.IsDir( folder, luaRealm ) then
>>>>>>> d9269d78
        if moonloader ~= nil then
            moonloader.PreCacheDir( folder )
        end
    else
        folder = string.GetPathFromFilename( importPath )
    end

    local packagePath, hasPackageFile = nil
    if string.StartsWith( folder, "includes/modules/" ) then
        hasPackageFile = false
    else
        packagePath = paths.Fix( folder .. "/package.lua" )
        hasPackageFile = fs.IsFile( packagePath, luaGamePath )
    end

    if hasPackageFile then
        local ok, result = gpm.CompileLua( packagePath ):SafeAwait()
        if not ok then return promise.Reject( result ) end
        metadata = package.GetMetadata( result )
    end

    -- Single file
    if not metadata then
        metadata = {
            ["autorun"] = true
        }

<<<<<<< HEAD
        if fs.IsFile( importPath, luaGamePath ) then
=======
        if fs.IsFile( importPath, luaRealm ) then
>>>>>>> d9269d78
            if string.EndsWith( importPath, ".moon" ) and moonloader ~= nil and not moonloader.PreCacheFile( importPath ) then
                return promise.Reject( "Compiling Moonscript file '" .. importPath .. "' into Lua is failed!" )
            end

            metadata.main = importPath
        end
    end

    if hasPackageFile then
        metadata.package_path = packagePath
    end

    metadata.folder = folder

    -- Shared init
    local main = metadata.main
    if type( main ) == "string" then
        main = paths.Fix( main )
    else
        main = "init.lua"
    end

    if not fs.IsFile( main, luaGamePath ) then
        main = paths.Join( importPath, main )

        if not fs.IsFile( main, luaGamePath ) then
            main = importPath .. "/init.lua"
            if not fs.IsFile( main, luaGamePath ) then
                main = importPath .. "/main.lua"
            end
        end
    end

<<<<<<< HEAD
    if fs.IsFile( main, luaGamePath ) then
=======
    if fs.IsFile( main, luaRealm ) then
>>>>>>> d9269d78
        metadata.main = main
    else
        metadata.main = nil
    end

    -- Client init
    local cl_main = metadata.cl_main
    if type( cl_main ) == "string" then
        cl_main = paths.Fix( cl_main )
    else
        cl_main = "cl_init.lua"
    end

    if not fs.IsFile( cl_main, luaGamePath ) then
        cl_main = paths.Join( importPath, cl_main )
        if not fs.IsFile( cl_main, luaGamePath ) then
            cl_main = importPath .. "/cl_init.lua"
        end
    end

<<<<<<< HEAD
    if fs.IsFile( cl_main, luaGamePath ) then
=======
    if fs.IsFile( cl_main, luaRealm ) then
>>>>>>> d9269d78
        metadata.cl_main = cl_main
    else
        metadata.cl_main = nil
    end

    return metadata
end )

if SERVER then

    function SendToClient( metadata )
        local packagePath = metadata.package_path
        if packagePath then
            AddCSLuaFile( packagePath )
        end

        local cl_main = metadata.cl_main
        if type( cl_main ) == "string" then
            AddCSLuaFile( cl_main )
        end

        local main = metadata.main
        if main then
            AddCSLuaFile( metadata.main )
        end

        local send = metadata.send
        if not send then return end

        local folder = metadata.folder
        for _, filePath in ipairs( send ) do
            local localFilePath = folder .. "/" .. filePath
            if fs.IsFile( localFilePath, luaGamePath ) then
                AddCSLuaFile( localFilePath )
            elseif fs.IsFile( filePath, luaGamePath ) then
                AddCSLuaFile( filePath )
            end
        end
    end

end

Import = promise.Async( function( metadata )
    local main = metadata.main
    if not main or not fs.IsFile( main, luaGamePath ) then
        return promise.Reject( "main file '" .. ( main or "init.lua" ) .. "' is missing." )
    end

    local ok, result = gpm.CompileLua( main ):SafeAwait()
    if not ok then return promise.Reject( result ) end

    return package.Initialize( metadata, result )
end )<|MERGE_RESOLUTION|>--- conflicted
+++ resolved
@@ -10,11 +10,7 @@
 -- Variables
 local SERVER = SERVER
 local AddCSLuaFile = SERVER and AddCSLuaFile
-<<<<<<< HEAD
 local luaGamePath = gpm.LuaGamePath
-=======
-local luaRealm = gpm.LuaRealm
->>>>>>> d9269d78
 local moonloader = moonloader
 local ipairs = ipairs
 local type = type
@@ -22,13 +18,8 @@
 module( "gpm.sources.lua" )
 
 function CanImport( filePath )
-<<<<<<< HEAD
     if fs.IsDir( filePath, luaGamePath ) then return true end
     if fs.IsFile( filePath, luaGamePath ) then
-=======
-    if fs.IsDir( filePath, luaRealm ) then return true end
-    if fs.IsFile( filePath, luaRealm ) then
->>>>>>> d9269d78
         local extension = string.GetExtensionFromFilename( filePath )
         if extension == "moon" then return moonloader ~= nil end
         if extension == "lua" then return true end
@@ -39,11 +30,7 @@
 
 GetMetadata = promise.Async( function( importPath )
     local metadata, folder = nil, importPath
-<<<<<<< HEAD
     if fs.IsDir( folder, luaGamePath ) then
-=======
-    if fs.IsDir( folder, luaRealm ) then
->>>>>>> d9269d78
         if moonloader ~= nil then
             moonloader.PreCacheDir( folder )
         end
@@ -71,11 +58,7 @@
             ["autorun"] = true
         }
 
-<<<<<<< HEAD
         if fs.IsFile( importPath, luaGamePath ) then
-=======
-        if fs.IsFile( importPath, luaRealm ) then
->>>>>>> d9269d78
             if string.EndsWith( importPath, ".moon" ) and moonloader ~= nil and not moonloader.PreCacheFile( importPath ) then
                 return promise.Reject( "Compiling Moonscript file '" .. importPath .. "' into Lua is failed!" )
             end
@@ -109,11 +92,7 @@
         end
     end
 
-<<<<<<< HEAD
     if fs.IsFile( main, luaGamePath ) then
-=======
-    if fs.IsFile( main, luaRealm ) then
->>>>>>> d9269d78
         metadata.main = main
     else
         metadata.main = nil
@@ -134,11 +113,7 @@
         end
     end
 
-<<<<<<< HEAD
     if fs.IsFile( cl_main, luaGamePath ) then
-=======
-    if fs.IsFile( cl_main, luaRealm ) then
->>>>>>> d9269d78
         metadata.cl_main = cl_main
     else
         metadata.cl_main = nil
