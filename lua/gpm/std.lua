<<<<<<< HEAD
local _G, gpm, dofile, pairs, detour = ...
local assert, error, select, ipairs, next, tostring, tonumber, getmetatable, setmetatable, rawget, rawset, pcall, xpcall, getfenv = _G.assert, _G.error, _G.select, _G.ipairs, _G.next, _G.tostring, _G.tonumber, _G.getmetatable, _G.setmetatable, _G.rawget, _G.rawset, _G.pcall, _G.xpcall, _G.getfenv
=======
local _G = _G
---@class gpm
local gpm = _G.gpm
local dofile = gpm.dofile
local pairs = _G.pairs
local detour = gpm.detour
local assert, select, ipairs, next, tostring, tonumber, getmetatable, setmetatable, rawget, rawset, pcall, xpcall, getfenv = _G.assert, _G.select, _G.ipairs, _G.next, _G.tostring, _G.tonumber, _G.getmetatable, _G.setmetatable, _G.rawget, _G.rawset, _G.pcall, _G.xpcall, _G.getfenv
>>>>>>> db14231a
local gpm_PREFIX = gpm.PREFIX

---@class gpm.environment
local environment = gpm.environment
if environment == nil then
    environment = dofile( "std/constants.lua", _G, setmetatable )
    gpm.environment = environment
else
    for key, value in pairs( dofile( "std/constants.lua", _G, setmetatable ) ) do
        environment[ key ] = value
    end
end

local CLIENT, SERVER, MENU, CLIENT_MENU, CLIENT_SERVER = environment.CLIENT, environment.SERVER, environment.MENU, environment.CLIENT_MENU, environment.CLIENT_SERVER

-- ULib support ( There are no words to describe how much I hate Ulysses Team )
if CLIENT_SERVER and _G.file.Exists( "ulib/shared/hook.lua", "LUA" ) then
    _G.include( "ulib/shared/hook.lua" )
end

-- client-side files
if SERVER then
    local AddCSLuaFile = _G.AddCSLuaFile

    AddCSLuaFile( "gpm/detour.lua" )
    AddCSLuaFile( "gpm/std.lua" )

    local files = _G.file.Find( "gpm/std/*", "lsv" )
    for i = 1, #files do
        AddCSLuaFile( "gpm/std/" .. files[ i ] )
    end
end

-- lua globals
environment.assert = assert
environment.print = _G.print
environment.collectgarbage = _G.collectgarbage

environment.getmetatable = getmetatable
environment.setmetatable = setmetatable

environment.getfenv = getfenv -- removed in Lua 5.2
environment.setfenv = _G.setfenv -- removed in Lua 5.2

environment.rawget = rawget
environment.rawset = rawset
environment.rawequal = _G.rawequal
environment.rawlen = _G.rawlen or function( value ) return #value end

environment.tostring = tostring
environment.select = select

environment.inext = ipairs( environment )
environment.next = next

environment.ipairs = ipairs
environment.pairs = pairs

environment.pcall = pcall
environment.xpcall = xpcall

-- dofile - missing in glua

-- load - missing in glua
-- loadfile - missing in glua
-- loadstring - is deprecated in lua 5.2

-- require - broken in glua

local is_table, is_string, is_number, is_bool, is_function = _G.istable, _G.isstring, _G.isnumber, _G.isbool, _G.isfunction
local glua_string, glua_table, glua_game, glua_engine = _G.string, _G.table, _G.game, _G.engine
local string_format = glua_string.format
local table_concat = glua_table.concat
local system = _G.system
local jit = _G.jit

-- tonumber
environment.tonumber = function( value, base )
    local metatable = getmetatable( value )
    if metatable == nil then
        return tonumber( value, base )
    end

    local fn = metatable.__tonumber
    if is_function( fn ) then
        return fn( value, base )
    end

    return tonumber( value, base )
end

-- tobool
environment.tobool = function( value )
    local metatable = getmetatable( value )
    if metatable == nil then
        return false
    end

    local fn = metatable.__tobool
    if is_function( fn ) then
        return fn( value )
    end

    return true
end

-- coroutine library
local coroutine = dofile( "std/coroutine.lua", _G.coroutine, _G.CurTime )
environment.coroutine = coroutine

-- jit library
environment.jit = jit

-- debug library
local debug = dofile( "std/debug.lua", glua_string, _G.debug )
environment.debug = debug

local argument, class, type, findMetatable, registerMetatable
do

    local indexes = {
        ["unknown"] = -1,
        ["nil"] = 0,
        ["boolean"] = 1,
        ["light userdata"] = 2,
        ["number"] = 3,
        ["string"] = 4,
        ["table"] = 5,
        ["function"] = 6,
        ["userdata"] = 7,
        ["thread"] = 8,
        ["Entity"] = CLIENT_SERVER and 9 or nil,
        ["Player"] = CLIENT_SERVER and 9 or nil,
        ["Weapon"] = CLIENT_SERVER and 9 or nil,
        ["NPC"] = CLIENT_SERVER and 9 or nil,
        ["Vehicle"] = CLIENT_SERVER and 9 or nil,
        ["CSEnt"] = CLIENT and 9 or nil,
        ["NextBot"] = CLIENT_SERVER and 9 or nil,
        ["Vector"] = 10,
        ["Angle"] = 11,
        ["PhysObj"] = CLIENT_SERVER and 12 or nil,
        ["ISave"] = CLIENT_SERVER and 13 or nil,
        ["IRestore"] = CLIENT_SERVER and 14 or nil,
        ["CTakeDamageInfo"] = CLIENT_SERVER and 15 or nil,
        ["CEffectData"] = CLIENT_SERVER and 16 or nil,
        ["CMoveData"] = CLIENT_SERVER and 17 or nil,
        ["CRecipientFilter"] = SERVER and 18 or nil,
        ["CUserCmd"] = CLIENT_SERVER and 19 or nil,
        ["IMaterial"] = 21,
        ["Panel"] = CLIENT_MENU and 22 or nil,
        ["CLuaParticle"] = CLIENT and 23 or nil,
        ["CLuaEmitter"] = CLIENT and 24 or nil,
        ["ITexture"] = 25,
        ["bf_read"] = CLIENT_SERVER and 26 or nil,
        ["ConVar"] = 27,
        ["IMesh"] = CLIENT_MENU and 28 or nil,
        ["VMatrix"] = 29,
        ["CSoundPatch"] = CLIENT_SERVER and 30 or nil,
        ["pixelvis_handle_t"] = CLIENT and 31 or nil,
        ["dlight_t"] = CLIENT and 32 or nil,
        ["IVideoWriter"] = CLIENT_MENU and 33 or nil,
        ["File"] = 34,
        ["CLuaLocomotion"] = SERVER and 35 or nil,
        ["PathFollower"] = SERVER and 36 or nil,
        ["CNavArea"] = SERVER and 37 or nil,
        ["IGModAudioChannel"] = CLIENT and 38 or nil,
        ["CNavLadder"] = SERVER and 39 or nil,
        ["CNewParticleEffect"] = CLIENT and 40 or nil,
        ["ProjectedTexture"] = CLIENT and 41 or nil,
        ["PhysCollide"] = CLIENT_SERVER and 42 or nil,
        ["SurfaceInfo"] = CLIENT_SERVER and 43 or nil,
        ["Color"] = 255
    }

    local metatables = {}

    local function getID( name, metatable )
        local id = indexes[ name ]
        if id then
            return id
        else
            id = rawget( metatable, "MetaID" ) or rawget( metatable, "__metatable_id" )
            if is_number( id ) and id >= 0 then
                return id
            else
                id = 255

                for _ in pairs( metatables ) do
                    id = id + 1
                end

                return id
            end
        end
    end

    do

        local FindMetaTable = _G.FindMetaTable

        function findMetatable( name )
            assert( is_string( name ), "argument #1 (name) must be a string" )

            local metatable = metatables[ name ]
            if metatable then
                return metatable
            end

            metatable = FindMetaTable( name )
            if metatable == nil then
                return nil
            end

            local id = getID( name, metatable )

            -- gpm keys
            rawset( metatable, "__metatable_name", name )
            rawset( metatable, "__metatable_id", id )

            -- glua keys
            rawset( metatable, "MetaName", name )
            rawset( metatable, "MetaID", id )

            metatables[ name ] = metatable
            return metatable
        end

    end

    do

        local RegisterMetaTable = _G.RegisterMetaTable or debug.fempty

        function registerMetatable( name, new )
            assert( is_string( name ), "argument #1 (name) must be a string" )
            assert( is_table( new ), "argument #2 (metatable) must be a table" )

            local old = findMetatable( name )
            if old == nil then
                RegisterMetaTable( name, new )
                local id = getID( name, new )

                -- gpm keys
                rawset( new, "__metatable_name", name )
                rawset( new, "__metatable_id", id )

                -- glua keys
                rawset( new, "MetaName", name )
                rawset( new, "MetaID", id )

                metatables[ name ] = new
                return new
            end

            if new ~= old then
                local id = getID( name, old )

                for key in pairs( old ) do
                    old[ key ] = nil
                end

                -- backwards compatibility
                setmetatable( old, { ["__index"] = new, ["__newindex"] = new } )

                -- gpm name
                rawset( new, "__metatable_name", name )
                rawset( old, "__metatable_name", name )

                -- gpm id
                rawset( new, "__metatable_id", id )
                rawset( old, "__metatable_id", id )

                -- glua name
                rawset( new, "MetaName", name )
                rawset( old, "MetaName", name )

                -- glua id
                rawset( new, "MetaID", id )
                rawset( old, "MetaID", id )
            end

            return old
        end

    end

    do

        local glua_type = _G.type

        function type( value )
            local metatable = getmetatable( value )
            if metatable == nil then
                return glua_type( value )
            else
                local cls = rawget( metatable, "__class" )
                if cls == nil then
                    return rawget( metatable, "__metatable_name" ) or rawget( metatable, "MetaName" ) or glua_type( value )
                else
                    return rawget( cls, "__name" ) or glua_type( value )
                end

                return glua_type( value )
            end
        end

        environment.type = type

        environment.isinstance = function( any, a, b, ... )
            if is_string( a ) then
                if is_string( b ) then
                    a = { a, b, ... }
                else
                    return type( any ) == a
                end
            end

            local name = type( any )

            for i = 1, #a do
                if name == a[ i ] then
                    return true
                end
            end

            return false
        end

        local glua_TypeID = _G.TypeID or function( value )
            return indexes[ glua_type( value ) ] or -1
        end

        environment.TypeID = function( value )
            local metatable = getmetatable( value )
            if metatable ~= nil then
                local id = rawget( metatable, "__metatable_id" )
                if id ~= nil then
                    return id
                end
            end

            return glua_TypeID( value )
        end

    end

    local typeError
    do

        local debug_getinfo = debug.getinfo

        function typeError( num, expected, got )
            return error( "bad argument #" .. num .. " to \'" .. ( debug_getinfo( 3, "n" ).name or "unknown" ) .. "\' ('" .. expected .. "' expected, got '" .. got .. "')", 4 )
        end

    end

    local string_sub = glua_string.sub

    function argument( value, num, ... )
        local length = select( "#", ... )
        if length == 0 then
            return typeError( num, "none", type( value ) )
        end

        local name = type( value )

        if length == 1 then
            local searchable = ...
            if is_function( searchable ) then
                local expected = searchable( value, name, num )
                if is_string( expected ) then
                    return typeError( num, expected, name )
                else
                    return value
                end
            elseif searchable == "any" or name == searchable then
                return value
            end

            return typeError( num, searchable, name )
        end

        local args = { ... }
        for i = 1, length do
            local searchable = args[ i ]
            if is_function( searchable ) then
                local expected = searchable( value, name, num )
                if is_string( expected ) then
                    return typeError( num, expected, name )
                else
                    return value
                end
            elseif searchable == "any" or name == searchable then
                return value
            end
        end

        return typeError( num, table_concat( args, "/", 1, length ), name )
    end

    environment.argument = argument

    local class__call = function( cls, ... )
        local init = rawget( cls, "__init" )
        if init == nil then
            local parent = rawget( cls, "__parent" )
            if parent then
                init = rawget( parent, "__init" )
            end
        end

        local base = rawget( cls, "__base" )
        if base == nil then
            return error( "class '" .. tostring( cls ) .. "' has been corrupted", 2 )
        end

        local obj = {}
        setmetatable( obj, base )

        if init ~= nil then
            local override, new = init( obj, ... )
            if override then return new end
        end

        return obj
    end

    local extends__index = function( cls, key )
        local base = rawget( cls, "__base" )
        if base == nil then return nil end

        local value = rawget( base, key )
        if value == nil then
            local parent = rawget( cls, "__parent" )
            if parent then
                value = parent[ key ]
            end
        end

        return value
    end

    local tostring_object = function( obj )
        return string_format( "@object '%s': %p", obj.__class.__name, obj )
    end

    local tostring_class = function( cls )
        return string_format( "@class '%s': %p", cls.__name, cls )
    end

    local classExtends = function( cls, parent )
        argument( cls, 1, "class" )
        argument( parent, 2, "class" )

        local base = rawget( cls, "__base" )
        if base == nil then
            return error( "class '" .. tostring( cls ) .. "' has been corrupted", 2 )
        end

        local metatable = getmetatable( cls )
        if metatable == nil then
            return error( "metatable of class '" .. tostring( cls ) .. "' has been corrupted", 2 )
        end

        local base_parent = rawget( parent, "__base" )
        if base_parent == nil then
            return error( "invalid parent", 2 )
        end

        if metatable.__index ~= base then
            return error( "class '" .. tostring( cls ) .. "' has already been extended", 2 )
        end

        if rawget( base, "__tostring" ) == tostring_object then
            rawset( base, "__tostring", nil )
        end

        metatable.__index = extends__index
        setmetatable( base, { ["__index"] = base_parent } )

        for key, value in pairs( base_parent ) do
            if string_sub( key, 1, 2 ) == "__" and rawget( base, key ) == nil and not ( key == "__index" and value == base_parent ) then
                rawset( base, key, value )
            end
        end

        local inherited = rawget( parent, "__inherited" )
        if inherited then inherited( parent, cls ) end
        rawset( cls, "__parent", parent )
        rawset( base, "__class", cls )
        return cls
    end

    function class( name, base, static, parent )
        argument( name, 1, "string" )

        if base then
            argument( base, 2, "table" )
            rawset( base, "__index", rawget( base, "__index" ) or base )
            rawset( base, "__tostring", rawget( base, "__tostring" ) or tostring_object )
        else
            base = { ["__tostring"] = tostring_object }
            base.__index = base
        end

        if static then
            argument( static, 3, "table")
            rawset( static, "__init", rawget( base, "new" ) )
            rawset( static, "__name", name )
            rawset( static, "__base", base )
        else
            static = {
                ["__init"] = rawget( base, "new" ),
                ["__name"] = name,
                ["__base"] = base
            }
        end

        rawset( base, "new", nil )

        setmetatable( static, {
            ["__tostring"] = tostring_class,
            ["__metatable_name"] = "class",
            ["__call"] = class__call,
            ["__metatable_id"] = 5,
            ["__index"] = base
        } )

        if parent == nil then
            rawset( base, "__class", static )
        else
            classExtends( static, parent )
        end

        return static
    end

    -- gpm classes
    environment.class = class
    environment.extends = classExtends
    environment.extend = function( parent, name, base, static )
        return class( name, base, static, parent )
    end

    -- glua metatables
    environment.FindMetatable = findMetatable
    environment.RegisterMetatable = registerMetatable

end

-- bit library
local bit = dofile( "std/bit.lua", _G.bit )
environment.bit = bit

-- math library
local math = dofile( "std/math.lua", _G.math )
environment.math = math

-- is library
local is = dofile( "std/is.lua", getmetatable, is_table, debug, findMetatable, registerMetatable, coroutine.create, CLIENT, SERVER, CLIENT_SERVER, CLIENT_MENU )
environment.is = is

is_string, is_number, is_bool, is_function = is.string, is.number, is.bool, is["function"]

-- futures library
local futures = dofile( "std/futures.lua" )

-- os library
local os = dofile( "std/os.lua", _G.os, system, jit, bit, math.fdiv )
environment.os = os

-- table library
local table = dofile( "std/table.lua", glua_table, math, glua_string, select, pairs, is_table, is_string, is_function, getmetatable, setmetatable, rawget, next )
environment.table = table

-- string library
local string = dofile( "std/string.lua", glua_string, table_concat, math, tostring, is_number, is_bool, tonumber )
local string_len = string.len
environment.string = string

-- crypto library
local crypto = dofile( "std/crypto.lua", _G, dofile, assert, error, pairs, tostring, type, string, table )
environment.crypto = crypto

-- utf8 library
string.utf8 = dofile( "std/utf8.lua", bit, string, table, math, tonumber )

-- Color class
local Color = dofile( "std/color.lua", _G, class, bit, string, math, is_number, setmetatable, findMetatable( "Color" ) )
environment.Color = Color

-- Stack class
environment.Stack = class( "Stack", {
    ["__tostring"] = function( self )
        return string_format( "Stack: %p [%d/%d]", self, self.pointer, self.size )
    end,
    ["new"] = function( self, size )
        self.size = ( is_number( size ) and size > 0 ) and size or -1
        self.pointer = 0
    end,
    ["IsEmpty"] = function( self )
        return self.pointer == 0
    end,
    ["IsFull"] = function( self )
        return self.pointer == self.size
    end,
    ["Peek"] = function( self )
        return self[ self.pointer ]
    end,
    ["Push"] = function( self, value )
        local pointer = self.pointer
        if pointer ~= self.size then
            pointer = pointer + 1
            self[ pointer ] = value
            self.pointer = pointer
        end

        return pointer
    end,
    ["Pop"] = function( self )
        local pointer = self.pointer
        if pointer == 0 then
            return nil
        end

        self.pointer = pointer - 1
        local value = self[ pointer ]
        self[ pointer ] = nil

        return value
    end,
    ["Empty"] = function( self )
        for index = 1, self.pointer do
            self[ index ] = nil
        end

        self.pointer = 0
    end
} )

-- Queue class
do

    --[[

        Queue References:
            https://github.com/darkwark/queue-lua
            https://en.wikipedia.org/wiki/Queue_(abstract_data_type)

    --]]

    local function enqueue( self, value )
        if not self:IsFull() then
            local rear = self.rear + 1
            self[ rear ] = value
            self.rear = rear
        end

        return nil
    end

    local function dequeue( self )
        if not self:IsEmpty() then
            local front = self.front

            local value = self[ front ]
            self[ front ] = nil

            front = front + 1
            self.front = front

            if ( front * 2 ) >= self.rear then
                self:Optimize()
            end

            return value
        end

        return nil
    end

    environment.Queue = class( "Queue", {
        ["__tostring"] = function( self )
            return string_format( "Queue: %p [%d/%d]", self, self.pointer, self.size )
        end,
        ["new"] = function( self, size )
            self.size = ( is_number( size ) and size > 0 ) and size or -1
            self.front = 1
            self.rear = 0
        end,
        ["Length"] = function( self )
            return ( self.rear - self.front ) + 1
        end,
        ["IsEmpty"] = function( self )
            local rear = self.rear
            return rear == 0 or self.front > rear
        end,
        ["IsFull"] = function( self )
            return self:Length() == self.size
        end,
        ["Push"] = enqueue,
        ["Pop"] = dequeue,
        ["Enqueue"] = enqueue,
        ["Dequeue"] = dequeue,
        ["Get"] = function( self, index )
            return self[ self.front + index ]
        end,
        ["Set"] = function( self, index, value )
            self[ self.front + index ] = value
        end,
        ["Optimize"] = function( self )
            local pointer, buffer = 1, {}

            for index = self.front, self.rear do
                buffer[ pointer ] = self[ index ]
                self[ index ] = nil
                pointer = pointer + 1
            end

            for index = 1, pointer do
                self[ index ] = buffer[ index ]
            end

            self.front = 1
            self.rear = pointer - 1
        end,
        ["Peek"] = function( self )
            return self[ self.front ]
        end,
        ["Empty"] = function( self )
            for index = self.front, self.rear do
                self[ index ] = nil
            end
        end,
        ["Iterator"] = function( self )
            self:Optimize()

            local front, rear = self.front - 1, self.rear
            return function()
                if rear ~= 0 and front < rear then
                    front = front + 1
                    return front, self[ front ]
                end
            end
        end
    } )

end

-- console library
local console = dofile( "std/console.lua", _G, tostring, findMetatable, string_format, getfenv, table.unpack, select )
environment.console = console

-- error
do

    local debug_getstack, debug_getupvalue, debug_getlocal = debug.getstack, debug.getupvalue, debug.getlocal
    local ErrorNoHalt, ErrorNoHaltWithStack = _G.ErrorNoHalt, _G.ErrorNoHaltWithStack
    local coroutine_running = coroutine.running
    local string_rep = string.rep

    local callStack, callStackSize = {}, 0

    local captureStack = function( stackPos )
        return debug_getstack( stackPos or 1 )
    end

    local pushCallStack = function( stack )
        local size = callStackSize + 1
        callStack[ size ] = stack
        callStackSize = size
    end

    local popCallStack = function()
        local pos = callStackSize
        if pos == 0 then
            return nil
        end

        local stack = callStack[ pos ]
        callStack[ pos ] = nil
        callStackSize = pos - 1
        return stack
    end

    local appendStack = function( stack )
        return pushCallStack( { stack, callStack[ callStackSize ] } )
    end

    local mergeStack = function( stack )
        local pos = #stack

        local currentCallStack = callStack[ callStackSize ]
        while currentCallStack do
            local lst = currentCallStack[ 1 ]
            for i = 1, #lst do
                local info = lst[ i ]
                pos = pos + 1
                stack[ pos ] = info
            end

            currentCallStack = currentCallStack[ 2 ]
        end

        return stack
    end

    local dumpFile
    do

        local math_min, math_max, math_floor, math_log10, math_huge = math.min, math.max, math.floor, math.log10, math.huge
        local string_split, string_find, string_sub = string.split, string.find, string.sub
        local file_Open = _G.file.Open
        local MsgC = _G.MsgC

        local gray = Color( 180, 180, 180 )
        local white = Color( 225, 225, 225 )
        local danger = Color( 239, 68, 68 )

        dumpFile = function( message, fileName, line )
            if not ( fileName and line ) then
                return
            end

            local handler = file_Open( fileName, "rb", "GAME" )
            if handler == nil then return end

            local str = handler:Read( handler:Size() )
            handler:Close()

            if string_len( str ) == 0 then
                return
            end

            local lines = string_split( str, "\n" )
            if not ( lines and lines[ line ] ) then
                return
            end

            local start = math_max( 1, line - 5 )
            local finish = math_min( #lines, line + 3 )
            local numWidth = math_floor( math_log10( finish ) ) + 1

            local longestLine, firstChar = 0, math_huge
            for i = start, finish do
                local code = lines[ i ]
                local pos = string_find( code, "%S" )
                if pos and pos < firstChar then
                    firstChar = pos
                end

                longestLine = math_max( longestLine, string_len( code ) )
            end

            longestLine = math_min( longestLine - firstChar, 120 )
            MsgC( gray, string_rep( " ", numWidth + 3 ), string_rep( "_", longestLine + 4 ), "\n", string_rep( " ", numWidth + 2 ), "|\n" )

            local numFormat = " %0" .. numWidth .. "d | "
            for i = start, finish do
                local code = lines[ i ]

                MsgC( i == line and white or gray, string_format( numFormat, i ), string_sub( code, firstChar, longestLine + firstChar ), "\n" )

                if i == line then
                    MsgC(
                        gray, string_rep(" ", numWidth + 2), "| ", string_sub( code, firstChar, ( string_find( code, "%S" ) or 1 ) - 1 ), danger, "^ ", tostring( message ), "\n",
                        gray, string_rep(" ", numWidth + 2), "|\n"
                    )
                end
            end

            MsgC( gray, string_rep( " ", numWidth + 2 ), "|\n", string_rep( " ", numWidth + 3 ), string_rep( "¯", longestLine + 4 ), "\n\n" )
        end

    end

    local errorClass = class(
        "Error",
        {
            ["name"] = "Error",
            ["new"] = function( self, message, fileName, lineNumber, stackPos )
                if stackPos == nil then stackPos = 3 end

                self.message = message
                self.fileName = fileName
                self.lineNumber = lineNumber

                local stack = captureStack( stackPos )
                self.stack = stack
                mergeStack( stack )

                local first = stack[ 1 ]
                if first == nil then return end

                self.fileName = self.fileName or first.short_src
                self.lineNumber = self.lineNumber or first.currentline

                if debug_getupvalue and first.func and first.nups and first.nups > 0 then
                    local upvalues = {}
                    self.upvalues = upvalues

                    for i = 1, first.nups do
                        local name, value = debug_getupvalue( first.func, i )
                        if name == nil then
                            self.upvalues = nil
                            break
                        end

                        upvalues[ i ] = { name, value }
                    end
                end

                if debug_getlocal then
                    local locals, count, i = {}, 0, 1
                    while true do
                        local name, value = debug_getlocal( stackPos, i )
                        if name == nil then break end

                        if name ~= "(*temporary)" then
                            count = count + 1
                            locals[ count ] = { name, value }
                        end

                        i = i + 1
                    end

                    if count ~= 0 then
                        self.locals = locals
                    end
                end
            end,
            ["__tostring"] = function( self )
                if self.fileName then
                    return string_format( "%s:%d: %s: %s", self.fileName, self.lineNumber or 0, self.name, self.message )
                else
                    return self.name .. ": " .. self.message
                end
            end,
            ["display"] = function( self )
                if is_string( self ) then
                    ErrorNoHaltWithStack( self )
                    return
                end

                local lines, length = { "\n[ERROR] " .. tostring( self ) }, 1

                local stack = self.stack
                if stack then
                    for i = 1, #stack do
                        local info = stack[ i ]
                        length = length + 1
                        lines[ length ] = string_format( "%s %d. %s - %s:%d", string_rep( " ", i ), i, info.name or "unknown", info.short_src, info.currentline or -1 )
                    end
                end

                local locals = self.locals
                if locals then
                    length = length + 1
                    lines[ length ] = "\n=== Locals ==="

                    for i = 1, #locals do
                        local entry = locals[ i ]
                        length = length + 1
                        lines[ length ] = string_format( "  - %s = %s", entry[ 1 ], entry[ 2 ] )
                    end
                end

                local upvalues = self.upvalues
                if upvalues ~= nil then
                    length = length + 1
                    lines[ length ] = "\n=== Upvalues ==="

                    for i = 1, #upvalues do
                        local entry = upvalues[ i ]
                        length = length + 1
                        lines[ length ] = string_format( "  - %s = %s", entry[ 1 ], entry[ 2 ] )
                    end
                end

                length = length + 1
                lines[ length ] = "\n"
                ErrorNoHalt( table_concat( lines, "\n", 1, length ) )

                if self.message and self.fileName and self.lineNumber then
                    dumpFile( self.name .. ": " .. self.message, self.fileName, self.lineNumber )
                end
            end
        },
        {
            __inherited = function( self, child )
                child.__base.name = child.__name or self.name
            end,
            callStack = callStack,
            captureStack = captureStack,
            pushCallStack = pushCallStack,
            popCallStack = popCallStack,
            appendStack = appendStack,
            mergeStack = mergeStack,
        }
    )

    environment.error = setmetatable(
        {
            ["NotImplementedError"] = class( "NotImplementedError", nil, nil, errorClass ),
            ["FutureCancelError"] = class( "FutureCancelError", nil, nil, errorClass ),
            ["InvalidStateError"] = class( "InvalidStateError", nil, nil, errorClass ),
            ["CodeCompileError"] = class( "CodeCompileError", nil, nil, errorClass ),
            ["FileSystemError"] = class( "FileSystemError", nil, nil, errorClass ),
            ["WebClientError"] = class( "WebClientError", nil, nil, errorClass ),
            ["RuntimeError"] = class( "RuntimeError", nil, nil, errorClass ),
            ["PackageError"] = class( "PackageError", nil, nil, errorClass ),
            ["ModuleError"] = class( "ModuleError", nil, nil, errorClass ),
            ["SourceError"] = class( "SourceError", nil, nil, errorClass ),
            ["FutureError"] = class( "FutureError", nil, nil, errorClass ),
            ["AddonError"] = class( "AddonError", nil, nil, errorClass ),
            ["RangeError"] = class( "RangeError", nil, nil, errorClass ),
            ["TypeError"] = class( "TypeError", nil, nil, errorClass ),
            ["SQLError"] = class( "SQLError", nil, nil, errorClass ),
            ["Error"] = errorClass
        },
        {
            ["__call"] = function( message, level )
                if not coroutine_running() then
                    message = tostring( message )
                end

                if level == -1 then
                    return ErrorNoHalt( message )
                elseif level == -2 then
                    return ErrorNoHaltWithStack( message )
                else
                    return error( message, level )
                end
            end
        }
    )

end

-- engine library
local engine = dofile( "std/engine.lua", _G, debug, glua_engine, glua_game, system.IsWindowed, CLIENT_SERVER, CLIENT_MENU, SERVER )
environment.engine = engine

-- level library
environment.level = dofile( "std/level.lua", glua_game, glua_engine, CLIENT_SERVER, SERVER )

local isDedicatedServer = false
if CLIENT_SERVER then

    -- entity library
    environment.entity = dofile( "std/entity.lua", _G, math, findMetatable, CLIENT, SERVER, is.entity, detour, class )

    isDedicatedServer = engine.isDedicatedServer()

    -- player library
    environment.player = dofile( "std/player.lua", _G, error, findMetatable, CLIENT, SERVER, is_string, is_number, isDedicatedServer, glua_game.MaxPlayers, class )

end

-- hook library
local hook = dofile( "std/hook.lua", _G, rawset, getfenv, setmetatable, table.isEmpty )
environment.hook = hook

local isInDebug
do

    local developer = console.variable.get( "developer" )

    -- TODO: Think about engine lib in menu
    if isDedicatedServer then
        local value = developer and developer:GetInt() or 0

        _G.cvars.AddChangeCallback( "developer", function( _, __, str )
            value = tonumber( str, 10 )
        end, gpm_PREFIX .. "::Developer" )

        isInDebug = function() return value end
    else
        local console_variable_getInt = console.variable.getInt
        isInDebug = function() return console_variable_getInt( developer ) end
    end

    local key2call = { ["DEVELOPER"] = isInDebug }

    setmetatable( environment, {
        ["__index"] = function( _, key )
            local func = key2call[ key ]
            if func == nil then
                return nil
            else
                return func()
            end
        end
    } )

end

-- Logger
local logger
do

    local string_gsub, string_sub = string.gsub, string.sub
    local console_write = console.write
    local os_date = os.date

    local color_white = Color( 255 )
    environment.color_white = color_white

    local infoColor = Color( 70, 135, 255 )
    local warnColor = Color( 255, 130, 90 )
    local errorColor = Color( 250, 55, 40 )
    local debugColor = Color( 0, 200, 150 )
    local secondaryTextColor = Color( 150 )
    local primaryTextColor = Color( 200 )

    local state, stateColor
    if MENU then
        state = "[Main Menu] "
        stateColor = Color( 75, 175, 80 )
    elseif CLIENT then
        state = "[ Client ]  "
        stateColor = Color( 225, 170, 10 )
    elseif SERVER then
        state = "[ Server ]  "
        stateColor = Color( 5, 170, 250 )
    else
        state = "[ Unknown ] "
        stateColor = color_white
    end

    local log = function( self, color, level, str, ... )
        if self.interpolation then
            local args = { ... }
            for index = 1, select( '#', ... ) do
                args[ tostring( index ) ] = tostring( args[ index ] )
            end

            str = string_gsub( str, "{([0-9]+)}", args )
        else
            str = string_format( str, ... )
        end

        local title = self.title
        local titleLength = string_len( title )
        if titleLength > 64 then
            title = string_sub( title, 1, 64 )
            titleLength = 64
            self.title = title
        end

        if ( string_len( str ) + titleLength ) > 950 then
            str = string_sub( str, 1, 950 - titleLength ) .. "..."
        end

        console_write( secondaryTextColor, os_date( "%d-%m-%Y %H:%M:%S " ), stateColor, state, color, level, secondaryTextColor, " --> ", self.title_color, title, secondaryTextColor, " : ", self.text_color, str .. "\n")
        return nil
    end

    local Logger = class( "Logger", {
        ["__tostring"] = function( self )
            return string_format( "Logger: %p [%s]", self, self.title )
        end,
        ["new"] = function( self, title, title_color, interpolation, debug_func )
            argument( title, 1, "string" )
            self.title = title

            if title_color == nil then
                self.title_color = color_white
            else
                argument( title_color, 2, "Color" )
                self.title_color = title_color
            end

            if interpolation == nil then
                self.interpolation = true
            else
                self.interpolation = interpolation == true
            end

            if debug_func == nil then
                self.debug_fn = isInDebug
            else
                argument( debug_func, 1, "function" )
                self.debug_fn = debug_func
            end

            self.text_color = primaryTextColor
        end,
        ["Log"] = log,
        ["Info"] = function( self, ... )
            return log( self, infoColor, "INFO ", ... )
        end,
        ["Warn"] = function( self, ... )
            return log( self, warnColor, "WARN ", ... )
        end,
        ["Error"] = function( self, ... )
            return log( self, errorColor, "ERROR", ... )
        end,
        ["Debug"] = function( self, ... )
            if self:debug_fn() then
                log( self, debugColor, "DEBUG", ... )
            end

            return nil
        end
    } )

    environment.Logger = Logger

    logger = Logger( gpm_PREFIX, Color( 180, 180, 255 ), false )
    gpm.Logger = logger

end

-- Material
do

    local string_dec2bin = string.dec2bin

    -- TODO: Think about material library

    local Material = engine.Material
    if Material == nil then
        local string_byte = string.byte
        Material = _G.Material

        function environment.Material( name, parameters )
            if parameters then
                argument( name, 1, "number", "string" )

                if is_string( parameters ) then
                    return Material( name, parameters )
                elseif parameters > 0 then
                    parameters = string_dec2bin( parameters, true )

                    local buffer = {}

                    if string_byte( parameters, 1 ) == 0x31 then
                        buffer[ #buffer + 1 ] = "vertexlitgeneric"
                    end

                    if string_byte( parameters, 2 ) == 0x31 then
                        buffer[ #buffer + 1 ] = "nocull"
                    end

                    if string_byte( parameters, 3 ) == 0x31 then
                        buffer[ #buffer + 1 ] = "alphatest"
                    end

                    if string_byte( parameters, 4 ) == 0x31 then
                        buffer[ #buffer + 1 ] = "mips"
                    end

                    if string_byte( parameters, 5 ) == 0x31 then
                        buffer[ #buffer + 1 ] = "noclamp"
                    end

                    if string_byte( parameters, 6 ) == 0x31 then
                        buffer[ #buffer + 1 ] = "smooth"
                    end

                    if string_byte( parameters, 7 ) == 0x31 then
                        buffer[ #buffer + 1 ] = "ignorez"
                    end

                    return Material( name, table_concat( buffer, " " ) )
                end
            end

            return Material( name )
        end
    else
        local string_find = string.find

        function environment.Material( name, parameters )
            if parameters then
                argument( name, 1, "number", "string" )

                if is_string( parameters ) then
                    if parameters == "" then
                        return Material( name )
                    end

                    return Material( name,
                        ( string_find( parameters, "vertexlitgeneric", 1, true ) and "1" or "0" ) ..
                        ( string_find( parameters, "nocull", 1, true ) and "1" or "0" ) ..
                        ( string_find( parameters, "alphatest", 1, true ) and "1" or "0" ) ..
                        ( string_find( parameters, "mips", 1, true ) and "1" or "0" ) ..
                        ( string_find( parameters, "noclamp", 1, true ) and "1" or "0" ) ..
                        ( string_find( parameters, "smooth", 1, true ) and "1" or "0" ) ..
                        ( string_find( parameters, "ignorez", 1, true ) and "1" or "0" )
                    )
                elseif parameters > 0 then
                    return Material( name, string_dec2bin( parameters, true ) )
                end
            end

            return Material( name )
        end
    end

end

-- loadbinary
local loadbinary
do

    local file_Exists = _G.file.Exists
    local require = _G.require

    local isEdge = jit.versionnum ~= 20004
    local is32 = jit.arch == "x86"

    local head = "lua/bin/gm" .. ( ( CLIENT and not MENU ) and "cl" or "sv" ) .. "_"
    local tail = "_" .. ( { "osx64", "osx", "linux64", "linux", "win64", "win32" } )[ ( system.IsWindows() and 4 or 0 ) + ( system.IsLinux() and 2 or 0 ) + ( is32 and 1 or 0 ) + 1 ] .. ".dll"

    local function isBinaryModuleInstalled( name )
        argument( name, 1, "string" )

        if name == "" then
            return false, ""
        end

        local filePath = head .. name .. tail
        if file_Exists( filePath, "MOD" ) then
            return true, filePath
        end

        if isEdge and is32 and tail == "_linux.dll" then
            filePath = head .. name .. "_linux32.dll"
            if file_Exists( filePath, "MOD" ) then
                return true, filePath
            end
        end

        return false, filePath
    end

    engine.isBinaryModuleInstalled = isBinaryModuleInstalled

    local sv_allowcslua = console.variable.get( "sv_allowcslua" )
    local console_variable_getBool = console.variable.getBool

    function loadbinary( name )
        if isBinaryModuleInstalled( name ) then
            if console_variable_getBool( sv_allowcslua ) then
                console.variable.setBool( sv_allowcslua, "0" )
            end

            require( name )
            return true, _G[ name ]
        end

        return false, nil
    end

    environment.loadbinary = loadbinary

end

do

    local math_ceil = math.ceil

    local function bitcount( value )
        local metatable = getmetatable( value )
        if metatable == nil then
            return 0
        end

        local fn = metatable.__bitcount
        if is_function( fn ) then
            return fn( value )
        end

        return 0
    end

    environment.bitcount = bitcount

    function environment.bytecount( value )
        return math_ceil( bitcount( value ) / 8 )
    end

    findMetatable( "nil" ).__tobool = function() return false end

    -- boolean
    do

        local metatable = findMetatable( "boolean" )
        metatable.__bitcount = function() return 1 end
        metatable.__tobool = function( value ) return value end

    end

    -- number
    do

        local math_log, math_ln2, math_isfinite = math.log, math.ln2, math.isfinite
        local metatable = findMetatable( "number" )

        metatable.__bitcount = function( value )
            if math_isfinite( value ) then
                if ( value % 1 ) == 0 then
                    return math_ceil( math_log( value + 1 ) / math_ln2 ) + ( value < 0 and 1 or 0 )
                elseif value >= 1.175494351E-38 and value <= 3.402823466E+38 then
                    return 32
                else
                    return 64
                end
            else
                return 0
            end
        end

        metatable.__tobool = function( value )
            return value ~= 0
        end

    end

    -- string
    do

        local metatable = findMetatable( "string" )

        metatable.__bitcount = function( value )
            return string_len( value ) * 8
        end

        metatable.__tobool = function( value )
            return value ~= "" and value ~= "0" and value ~= "false"
        end

    end

    -- Player
    if CLIENT_SERVER then
        local maxplayers_bits = bitcount( glua_game.MaxPlayers() )
        findMetatable( "Player" ).__bitcount = function() return maxplayers_bits end
    end

end

if CLIENT_MENU then
    hook.add( "OnScreenSizeChanged", gpm_PREFIX .. "::ScreenSize", function( _, __, width, height )
        os.screenWidth, os.screenHeight = width, height
    end, hook.PRE )

    os.screenWidth, os.screenHeight = _G.ScrW(), _G.ScrH()
end

if _G.TYPE_COUNT ~= 44 then
    logger:Warn( "Global TYPE_COUNT mismatch, data corruption suspected. (" .. tostring( _G.TYPE_COUNT or "missing" ) .. " ~= 44)"  )
end

if _G._VERSION ~= "Lua 5.1" then
    logger:Warn( "Lua version changed, possible unpredictable behavior. (" .. tostring( _G._VERSION or "missing") .. ")" )
end

return environment<|MERGE_RESOLUTION|>--- conflicted
+++ resolved
@@ -1,15 +1,5 @@
-<<<<<<< HEAD
 local _G, gpm, dofile, pairs, detour = ...
 local assert, error, select, ipairs, next, tostring, tonumber, getmetatable, setmetatable, rawget, rawset, pcall, xpcall, getfenv = _G.assert, _G.error, _G.select, _G.ipairs, _G.next, _G.tostring, _G.tonumber, _G.getmetatable, _G.setmetatable, _G.rawget, _G.rawset, _G.pcall, _G.xpcall, _G.getfenv
-=======
-local _G = _G
----@class gpm
-local gpm = _G.gpm
-local dofile = gpm.dofile
-local pairs = _G.pairs
-local detour = gpm.detour
-local assert, select, ipairs, next, tostring, tonumber, getmetatable, setmetatable, rawget, rawset, pcall, xpcall, getfenv = _G.assert, _G.select, _G.ipairs, _G.next, _G.tostring, _G.tonumber, _G.getmetatable, _G.setmetatable, _G.rawget, _G.rawset, _G.pcall, _G.xpcall, _G.getfenv
->>>>>>> db14231a
 local gpm_PREFIX = gpm.PREFIX
 
 ---@class gpm.environment
