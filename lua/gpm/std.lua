local _G, dofile, pairs, detour = ...
local assert, error, select, ipairs, next, tostring, tonumber, getmetatable, setmetatable, rawget, rawset, pcall, xpcall, getfenv = _G.assert, _G.error, _G.select, _G.ipairs, _G.next, _G.tostring, _G.tonumber, _G.getmetatable, _G.setmetatable, _G.rawget, _G.rawset, _G.pcall, _G.xpcall, _G.getfenv
local gpm_PREFIX = gpm.PREFIX

<<<<<<< HEAD
---@class gpm.std
local std = gpm.std
if std == nil then
    std = dofile( "std/constants.lua", _G, setmetatable )
    gpm.std = std
=======
---@class gpm
local gpm = gpm

---@class gpm.environment
local environment = gpm.environment
if environment == nil then
    ---@class gpm.environment
    environment = dofile( "std/constants.lua", _G, setmetatable )
    gpm.environment = environment
>>>>>>> 02943543
else
    for key, value in pairs( dofile( "std/constants.lua", _G, setmetatable ) ) do
        std[ key ] = value
    end
end

local CLIENT, SERVER, MENU, CLIENT_MENU, CLIENT_SERVER = std.CLIENT, std.SERVER, std.MENU, std.CLIENT_MENU, std.CLIENT_SERVER

-- ULib support ( There are no words to describe how much I hate Ulysses Team )
if CLIENT_SERVER and _G.file.Exists( "ulib/shared/hook.lua", "LUA" ) then
    _G.include( "ulib/shared/hook.lua" )
end

-- client-side files
if SERVER then
    local AddCSLuaFile = _G.AddCSLuaFile

    AddCSLuaFile( "gpm/detour.lua" )
    AddCSLuaFile( "gpm/std.lua" )

    local files = _G.file.Find( "gpm/std/*", "lsv" )
    for i = 1, #files do
        AddCSLuaFile( "gpm/std/" .. files[ i ] )
    end
end

-- lua globals
std.assert = assert
std.print = _G.print
std.collectgarbage = _G.collectgarbage

std.getmetatable = getmetatable
std.setmetatable = setmetatable

std.getfenv = getfenv -- removed in Lua 5.2
std.setfenv = _G.setfenv -- removed in Lua 5.2

std.rawget = rawget
std.rawset = rawset
std.rawequal = _G.rawequal
std.rawlen = _G.rawlen or function( value ) return #value end

std.tostring = tostring
std.select = select

std.inext = ipairs( std )
std.next = next

std.ipairs = ipairs
std.pairs = pairs

std.pcall = pcall
std.xpcall = xpcall

-- dofile - missing in glua

-- load - missing in glua
-- loadfile - missing in glua
-- loadstring - is deprecated in lua 5.2

-- require - broken in glua

local is_table, is_string, is_number, is_bool, is_function = _G.istable, _G.isstring, _G.isnumber, _G.isbool, _G.isfunction
local glua_string, glua_table, glua_game, glua_engine = _G.string, _G.table, _G.game, _G.engine
local string_format = glua_string.format
local table_concat = glua_table.concat
local system = _G.system
local jit = _G.jit

-- tonumber
std.tonumber = function( value, base )
    local metatable = getmetatable( value )
    if metatable == nil then
        return tonumber( value, base )
    end

    local fn = metatable.__tonumber
    if is_function( fn ) then
        return fn( value, base )
    end

    return tonumber( value, base )
end

-- tobool
std.tobool = function( value )
    local metatable = getmetatable( value )
    if metatable == nil then
        return false
    end

    local fn = metatable.__tobool
    if is_function( fn ) then
        return fn( value )
    end

    return true
end

-- coroutine library
local coroutine = dofile( "std/coroutine.lua", _G.coroutine, _G.CurTime )
std.coroutine = coroutine

-- jit library
std.jit = jit

-- debug library
local debug = dofile( "std/debug.lua", glua_string, _G.debug )
std.debug = debug

local argument, class, type, findMetatable, registerMetatable
do

    local indexes = {
        ["unknown"] = -1,
        ["nil"] = 0,
        ["boolean"] = 1,
        ["light userdata"] = 2,
        ["number"] = 3,
        ["string"] = 4,
        ["table"] = 5,
        ["function"] = 6,
        ["userdata"] = 7,
        ["thread"] = 8,
        ["Entity"] = CLIENT_SERVER and 9 or nil,
        ["Player"] = CLIENT_SERVER and 9 or nil,
        ["Weapon"] = CLIENT_SERVER and 9 or nil,
        ["NPC"] = CLIENT_SERVER and 9 or nil,
        ["Vehicle"] = CLIENT_SERVER and 9 or nil,
        ["CSEnt"] = CLIENT and 9 or nil,
        ["NextBot"] = CLIENT_SERVER and 9 or nil,
        ["Vector"] = 10,
        ["Angle"] = 11,
        ["PhysObj"] = CLIENT_SERVER and 12 or nil,
        ["ISave"] = CLIENT_SERVER and 13 or nil,
        ["IRestore"] = CLIENT_SERVER and 14 or nil,
        ["CTakeDamageInfo"] = CLIENT_SERVER and 15 or nil,
        ["CEffectData"] = CLIENT_SERVER and 16 or nil,
        ["CMoveData"] = CLIENT_SERVER and 17 or nil,
        ["CRecipientFilter"] = SERVER and 18 or nil,
        ["CUserCmd"] = CLIENT_SERVER and 19 or nil,
        ["IMaterial"] = 21,
        ["Panel"] = CLIENT_MENU and 22 or nil,
        ["CLuaParticle"] = CLIENT and 23 or nil,
        ["CLuaEmitter"] = CLIENT and 24 or nil,
        ["ITexture"] = 25,
        ["bf_read"] = CLIENT_SERVER and 26 or nil,
        ["ConVar"] = 27,
        ["IMesh"] = CLIENT_MENU and 28 or nil,
        ["VMatrix"] = 29,
        ["CSoundPatch"] = CLIENT_SERVER and 30 or nil,
        ["pixelvis_handle_t"] = CLIENT and 31 or nil,
        ["dlight_t"] = CLIENT and 32 or nil,
        ["IVideoWriter"] = CLIENT_MENU and 33 or nil,
        ["File"] = 34,
        ["CLuaLocomotion"] = SERVER and 35 or nil,
        ["PathFollower"] = SERVER and 36 or nil,
        ["CNavArea"] = SERVER and 37 or nil,
        ["IGModAudioChannel"] = CLIENT and 38 or nil,
        ["CNavLadder"] = SERVER and 39 or nil,
        ["CNewParticleEffect"] = CLIENT and 40 or nil,
        ["ProjectedTexture"] = CLIENT and 41 or nil,
        ["PhysCollide"] = CLIENT_SERVER and 42 or nil,
        ["SurfaceInfo"] = CLIENT_SERVER and 43 or nil,
        ["Color"] = 255
    }

    local metatables = {}

    local function getID( name, metatable )
        local id = indexes[ name ]
        if id then
            return id
        else
            id = rawget( metatable, "MetaID" ) or rawget( metatable, "__metatable_id" )
            if is_number( id ) and id >= 0 then
                return id
            else
                id = 255

                for _ in pairs( metatables ) do
                    id = id + 1
                end

                return id
            end
        end
    end

    do

        local FindMetaTable = _G.FindMetaTable

        function findMetatable( name )
            assert( is_string( name ), "argument #1 (name) must be a string" )

            local metatable = metatables[ name ]
            if metatable then
                return metatable
            end

            metatable = FindMetaTable( name )
            if metatable == nil then
                return nil
            end

            local id = getID( name, metatable )

            -- gpm keys
            rawset( metatable, "__metatable_name", name )
            rawset( metatable, "__metatable_id", id )

            -- glua keys
            rawset( metatable, "MetaName", name )
            rawset( metatable, "MetaID", id )

            metatables[ name ] = metatable
            return metatable
        end

    end

    do

        local RegisterMetaTable = _G.RegisterMetaTable or debug.fempty

        function registerMetatable( name, new )
            assert( is_string( name ), "argument #1 (name) must be a string" )
            assert( is_table( new ), "argument #2 (metatable) must be a table" )

            local old = findMetatable( name )
            if old == nil then
                RegisterMetaTable( name, new )
                local id = getID( name, new )

                -- gpm keys
                rawset( new, "__metatable_name", name )
                rawset( new, "__metatable_id", id )

                -- glua keys
                rawset( new, "MetaName", name )
                rawset( new, "MetaID", id )

                metatables[ name ] = new
                return new
            end

            if new ~= old then
                local id = getID( name, old )

                for key in pairs( old ) do
                    old[ key ] = nil
                end

                -- backwards compatibility
                setmetatable( old, { ["__index"] = new, ["__newindex"] = new } )

                -- gpm name
                rawset( new, "__metatable_name", name )
                rawset( old, "__metatable_name", name )

                -- gpm id
                rawset( new, "__metatable_id", id )
                rawset( old, "__metatable_id", id )

                -- glua name
                rawset( new, "MetaName", name )
                rawset( old, "MetaName", name )

                -- glua id
                rawset( new, "MetaID", id )
                rawset( old, "MetaID", id )
            end

            return old
        end

    end

    do

        local glua_type = _G.type

        function type( value )
            local metatable = getmetatable( value )
            if metatable == nil then
                return glua_type( value )
            else
                local cls = rawget( metatable, "__class" )
                if cls == nil then
                    return rawget( metatable, "__metatable_name" ) or rawget( metatable, "MetaName" ) or glua_type( value )
                else
                    return rawget( cls, "__name" ) or glua_type( value )
                end

                return glua_type( value )
            end
        end

        std.type = type

        std.isinstance = function( any, a, b, ... )
            if is_string( a ) then
                if is_string( b ) then
                    a = { a, b, ... }
                else
                    return type( any ) == a
                end
            end

            local name = type( any )

            for i = 1, #a do
                if name == a[ i ] then
                    return true
                end
            end

            return false
        end

        local glua_TypeID = _G.TypeID or function( value )
            return indexes[ glua_type( value ) ] or -1
        end

        std.TypeID = function( value )
            local metatable = getmetatable( value )
            if metatable ~= nil then
                local id = rawget( metatable, "__metatable_id" )
                if id ~= nil then
                    return id
                end
            end

            return glua_TypeID( value )
        end

    end

    local typeError
    do

        local debug_getinfo = debug.getinfo

        function typeError( num, expected, got )
            return error( "bad argument #" .. num .. " to \'" .. ( debug_getinfo( 3, "n" ).name or "unknown" ) .. "\' ('" .. expected .. "' expected, got '" .. got .. "')", 4 )
        end

    end

    local string_sub = glua_string.sub

    function argument( value, num, ... )
        local length = select( "#", ... )
        if length == 0 then
            return typeError( num, "none", type( value ) )
        end

        local name = type( value )

        if length == 1 then
            local searchable = ...
            if is_function( searchable ) then
                local expected = searchable( value, name, num )
                if is_string( expected ) then
                    return typeError( num, expected, name )
                else
                    return value
                end
            elseif searchable == "any" or name == searchable then
                return value
            end

            return typeError( num, searchable, name )
        end

        local args = { ... }
        for i = 1, length do
            local searchable = args[ i ]
            if is_function( searchable ) then
                local expected = searchable( value, name, num )
                if is_string( expected ) then
                    return typeError( num, expected, name )
                else
                    return value
                end
            elseif searchable == "any" or name == searchable then
                return value
            end
        end

        return typeError( num, table_concat( args, "/", 1, length ), name )
    end

    std.argument = argument

    local class__call = function( cls, ... )
        local init = rawget( cls, "__init" )
        if init == nil then
            local parent = rawget( cls, "__parent" )
            if parent then
                init = rawget( parent, "__init" )
            end
        end

        local base = rawget( cls, "__base" )
        if base == nil then
            return error( "class '" .. tostring( cls ) .. "' has been corrupted", 2 )
        end

        local obj = {}
        setmetatable( obj, base )

        if init ~= nil then
            local override, new = init( obj, ... )
            if override then return new end
        end

        return obj
    end

    local extends__index = function( cls, key )
        local base = rawget( cls, "__base" )
        if base == nil then return nil end

        local value = rawget( base, key )
        if value == nil then
            local parent = rawget( cls, "__parent" )
            if parent then
                value = parent[ key ]
            end
        end

        return value
    end

    local tostring_object = function( obj )
        return string_format( "@object '%s': %p", obj.__class.__name, obj )
    end

    local tostring_class = function( cls )
        return string_format( "@class '%s': %p", cls.__name, cls )
    end

    local classExtends = function( cls, parent )
        argument( cls, 1, "class" )
        argument( parent, 2, "class" )

        local base = rawget( cls, "__base" )
        if base == nil then
            return error( "class '" .. tostring( cls ) .. "' has been corrupted", 2 )
        end

        local metatable = getmetatable( cls )
        if metatable == nil then
            return error( "metatable of class '" .. tostring( cls ) .. "' has been corrupted", 2 )
        end

        local base_parent = rawget( parent, "__base" )
        if base_parent == nil then
            return error( "invalid parent", 2 )
        end

        if metatable.__index ~= base then
            return error( "class '" .. tostring( cls ) .. "' has already been extended", 2 )
        end

        if rawget( base, "__tostring" ) == tostring_object then
            rawset( base, "__tostring", nil )
        end

        metatable.__index = extends__index
        setmetatable( base, { ["__index"] = base_parent } )

        for key, value in pairs( base_parent ) do
            if string_sub( key, 1, 2 ) == "__" and rawget( base, key ) == nil and not ( key == "__index" and value == base_parent ) then
                rawset( base, key, value )
            end
        end

        local inherited = rawget( parent, "__inherited" )
        if inherited then inherited( parent, cls ) end
        rawset( cls, "__parent", parent )
        rawset( base, "__class", cls )
        return cls
    end

    function class( name, base, static, parent )
        argument( name, 1, "string" )

        if base then
            argument( base, 2, "table" )
            rawset( base, "__index", rawget( base, "__index" ) or base )
            rawset( base, "__tostring", rawget( base, "__tostring" ) or tostring_object )
        else
            base = { ["__tostring"] = tostring_object }
            base.__index = base
        end

        if static then
            argument( static, 3, "table")
            rawset( static, "__init", rawget( base, "new" ) )
            rawset( static, "__name", name )
            rawset( static, "__base", base )
        else
            static = {
                ["__init"] = rawget( base, "new" ),
                ["__name"] = name,
                ["__base"] = base
            }
        end

        rawset( base, "new", nil )

        setmetatable( static, {
            ["__tostring"] = tostring_class,
            ["__metatable_name"] = "class",
            ["__call"] = class__call,
            ["__metatable_id"] = 5,
            ["__index"] = base
        } )

        if parent == nil then
            rawset( base, "__class", static )
        else
            classExtends( static, parent )
        end

        return static
    end

    -- gpm classes
    std.class = class
    std.extends = classExtends
    std.extend = function( parent, name, base, static )
        return class( name, base, static, parent )
    end

    -- glua metatables
    std.FindMetatable = findMetatable
    std.RegisterMetatable = registerMetatable

end

-- bit library
local bit = dofile( "std/bit.lua", _G.bit )
std.bit = bit

-- math library
local math = dofile( "std/math.lua", _G.math )
std.math = math

-- is library
local is = dofile( "std/is.lua", getmetatable, is_table, debug, findMetatable, registerMetatable, coroutine.create, CLIENT, SERVER, CLIENT_SERVER, CLIENT_MENU )
std.is = is

is_string, is_number, is_bool, is_function = is.string, is.number, is.bool, is["function"]

-- futures library
local futures = dofile( "std/futures.lua" )

-- os library
local os = dofile( "std/os.lua", _G.os, system, jit, bit, math.fdiv )
std.os = os

-- table library
local table = dofile( "std/table.lua", glua_table, math, glua_string, select, pairs, is_table, is_string, is_function, getmetatable, setmetatable, rawget, next )
std.table = table

-- string library
local string = dofile( "std/string.lua", glua_string, table_concat, math, tostring, is_number, is_bool, tonumber )
local string_len = string.len
std.string = string

-- crypto library
local crypto = dofile( "std/crypto.lua", _G, dofile, assert, error, pairs, tostring, type, string, table )
std.crypto = crypto

-- utf8 library
string.utf8 = dofile( "std/utf8.lua", bit, string, table, math, tonumber )

-- Color class
local Color = dofile( "std/color.lua", _G, class, bit, string, math, is_number, setmetatable, findMetatable( "Color" ) )
std.Color = Color

-- Stack class
std.Stack = class( "Stack", {
    ["__tostring"] = function( self )
        return string_format( "Stack: %p [%d/%d]", self, self.pointer, self.size )
    end,
    ["new"] = function( self, size )
        self.size = ( is_number( size ) and size > 0 ) and size or -1
        self.pointer = 0
    end,
    ["IsEmpty"] = function( self )
        return self.pointer == 0
    end,
    ["IsFull"] = function( self )
        return self.pointer == self.size
    end,
    ["Peek"] = function( self )
        return self[ self.pointer ]
    end,
    ["Push"] = function( self, value )
        local pointer = self.pointer
        if pointer ~= self.size then
            pointer = pointer + 1
            self[ pointer ] = value
            self.pointer = pointer
        end

        return pointer
    end,
    ["Pop"] = function( self )
        local pointer = self.pointer
        if pointer == 0 then
            return nil
        end

        self.pointer = pointer - 1
        local value = self[ pointer ]
        self[ pointer ] = nil

        return value
    end,
    ["Empty"] = function( self )
        for index = 1, self.pointer do
            self[ index ] = nil
        end

        self.pointer = 0
    end
} )

-- Queue class
do

    --[[

        Queue References:
            https://github.com/darkwark/queue-lua
            https://en.wikipedia.org/wiki/Queue_(abstract_data_type)

    --]]

    local function enqueue( self, value )
        if not self:IsFull() then
            local rear = self.rear + 1
            self[ rear ] = value
            self.rear = rear
        end

        return nil
    end

    local function dequeue( self )
        if not self:IsEmpty() then
            local front = self.front

            local value = self[ front ]
            self[ front ] = nil

            front = front + 1
            self.front = front

            if ( front * 2 ) >= self.rear then
                self:Optimize()
            end

            return value
        end

        return nil
    end

    std.Queue = class( "Queue", {
        ["__tostring"] = function( self )
            return string_format( "Queue: %p [%d/%d]", self, self.pointer, self.size )
        end,
        ["new"] = function( self, size )
            self.size = ( is_number( size ) and size > 0 ) and size or -1
            self.front = 1
            self.rear = 0
        end,
        ["Length"] = function( self )
            return ( self.rear - self.front ) + 1
        end,
        ["IsEmpty"] = function( self )
            local rear = self.rear
            return rear == 0 or self.front > rear
        end,
        ["IsFull"] = function( self )
            return self:Length() == self.size
        end,
        ["Push"] = enqueue,
        ["Pop"] = dequeue,
        ["Enqueue"] = enqueue,
        ["Dequeue"] = dequeue,
        ["Get"] = function( self, index )
            return self[ self.front + index ]
        end,
        ["Set"] = function( self, index, value )
            self[ self.front + index ] = value
        end,
        ["Optimize"] = function( self )
            local pointer, buffer = 1, {}

            for index = self.front, self.rear do
                buffer[ pointer ] = self[ index ]
                self[ index ] = nil
                pointer = pointer + 1
            end

            for index = 1, pointer do
                self[ index ] = buffer[ index ]
            end

            self.front = 1
            self.rear = pointer - 1
        end,
        ["Peek"] = function( self )
            return self[ self.front ]
        end,
        ["Empty"] = function( self )
            for index = self.front, self.rear do
                self[ index ] = nil
            end
        end,
        ["Iterator"] = function( self )
            self:Optimize()

            local front, rear = self.front - 1, self.rear
            return function()
                if rear ~= 0 and front < rear then
                    front = front + 1
                    return front, self[ front ]
                end
            end
        end
    } )

end

-- console library
local console = dofile( "std/console.lua", _G, tostring, findMetatable, string_format, getfenv, table.unpack, select )
std.console = console

-- error
do

    local debug_getstack, debug_getupvalue, debug_getlocal = debug.getstack, debug.getupvalue, debug.getlocal
    local ErrorNoHalt, ErrorNoHaltWithStack = _G.ErrorNoHalt, _G.ErrorNoHaltWithStack
    local coroutine_running = coroutine.running
    local string_rep = string.rep

    local callStack, callStackSize = {}, 0

    local captureStack = function( stackPos )
        return debug_getstack( stackPos or 1 )
    end

    local pushCallStack = function( stack )
        local size = callStackSize + 1
        callStack[ size ] = stack
        callStackSize = size
    end

    local popCallStack = function()
        local pos = callStackSize
        if pos == 0 then
            return nil
        end

        local stack = callStack[ pos ]
        callStack[ pos ] = nil
        callStackSize = pos - 1
        return stack
    end

    local appendStack = function( stack )
        return pushCallStack( { stack, callStack[ callStackSize ] } )
    end

    local mergeStack = function( stack )
        local pos = #stack

        local currentCallStack = callStack[ callStackSize ]
        while currentCallStack do
            local lst = currentCallStack[ 1 ]
            for i = 1, #lst do
                local info = lst[ i ]
                pos = pos + 1
                stack[ pos ] = info
            end

            currentCallStack = currentCallStack[ 2 ]
        end

        return stack
    end

    local dumpFile
    do

        local math_min, math_max, math_floor, math_log10, math_huge = math.min, math.max, math.floor, math.log10, math.huge
        local string_split, string_find, string_sub = string.split, string.find, string.sub
        local file_Open = _G.file.Open
        local MsgC = _G.MsgC

        local gray = Color( 180, 180, 180 )
        local white = Color( 225, 225, 225 )
        local danger = Color( 239, 68, 68 )

        dumpFile = function( message, fileName, line )
            if not ( fileName and line ) then
                return
            end

            local handler = file_Open( fileName, "rb", "GAME" )
            if handler == nil then return end

            local str = handler:Read( handler:Size() )
            handler:Close()

            if string_len( str ) == 0 then
                return
            end

            local lines = string_split( str, "\n" )
            if not ( lines and lines[ line ] ) then
                return
            end

            local start = math_max( 1, line - 5 )
            local finish = math_min( #lines, line + 3 )
            local numWidth = math_floor( math_log10( finish ) ) + 1

            local longestLine, firstChar = 0, math_huge
            for i = start, finish do
                local code = lines[ i ]
                local pos = string_find( code, "%S" )
                if pos and pos < firstChar then
                    firstChar = pos
                end

                longestLine = math_max( longestLine, string_len( code ) )
            end

            longestLine = math_min( longestLine - firstChar, 120 )
            MsgC( gray, string_rep( " ", numWidth + 3 ), string_rep( "_", longestLine + 4 ), "\n", string_rep( " ", numWidth + 2 ), "|\n" )

            local numFormat = " %0" .. numWidth .. "d | "
            for i = start, finish do
                local code = lines[ i ]

                MsgC( i == line and white or gray, string_format( numFormat, i ), string_sub( code, firstChar, longestLine + firstChar ), "\n" )

                if i == line then
                    MsgC(
                        gray, string_rep(" ", numWidth + 2), "| ", string_sub( code, firstChar, ( string_find( code, "%S" ) or 1 ) - 1 ), danger, "^ ", tostring( message ), "\n",
                        gray, string_rep(" ", numWidth + 2), "|\n"
                    )
                end
            end

            MsgC( gray, string_rep( " ", numWidth + 2 ), "|\n", string_rep( " ", numWidth + 3 ), string_rep( "¯", longestLine + 4 ), "\n\n" )
        end

    end

    local errorClass = class(
        "Error",
        {
            ["name"] = "Error",
            ["new"] = function( self, message, fileName, lineNumber, stackPos )
                if stackPos == nil then stackPos = 3 end

                self.message = message
                self.fileName = fileName
                self.lineNumber = lineNumber

                local stack = captureStack( stackPos )
                self.stack = stack
                mergeStack( stack )

                local first = stack[ 1 ]
                if first == nil then return end

                self.fileName = self.fileName or first.short_src
                self.lineNumber = self.lineNumber or first.currentline

                if debug_getupvalue and first.func and first.nups and first.nups > 0 then
                    local upvalues = {}
                    self.upvalues = upvalues

                    for i = 1, first.nups do
                        local name, value = debug_getupvalue( first.func, i )
                        if name == nil then
                            self.upvalues = nil
                            break
                        end

                        upvalues[ i ] = { name, value }
                    end
                end

                if debug_getlocal then
                    local locals, count, i = {}, 0, 1
                    while true do
                        local name, value = debug_getlocal( stackPos, i )
                        if name == nil then break end

                        if name ~= "(*temporary)" then
                            count = count + 1
                            locals[ count ] = { name, value }
                        end

                        i = i + 1
                    end

                    if count ~= 0 then
                        self.locals = locals
                    end
                end
            end,
            ["__tostring"] = function( self )
                if self.fileName then
                    return string_format( "%s:%d: %s: %s", self.fileName, self.lineNumber or 0, self.name, self.message )
                else
                    return self.name .. ": " .. self.message
                end
            end,
            ["display"] = function( self )
                if is_string( self ) then
                    ErrorNoHaltWithStack( self )
                    return
                end

                local lines, length = { "\n[ERROR] " .. tostring( self ) }, 1

                local stack = self.stack
                if stack then
                    for i = 1, #stack do
                        local info = stack[ i ]
                        length = length + 1
                        lines[ length ] = string_format( "%s %d. %s - %s:%d", string_rep( " ", i ), i, info.name or "unknown", info.short_src, info.currentline or -1 )
                    end
                end

                local locals = self.locals
                if locals then
                    length = length + 1
                    lines[ length ] = "\n=== Locals ==="

                    for i = 1, #locals do
                        local entry = locals[ i ]
                        length = length + 1
                        lines[ length ] = string_format( "  - %s = %s", entry[ 1 ], entry[ 2 ] )
                    end
                end

                local upvalues = self.upvalues
                if upvalues ~= nil then
                    length = length + 1
                    lines[ length ] = "\n=== Upvalues ==="

                    for i = 1, #upvalues do
                        local entry = upvalues[ i ]
                        length = length + 1
                        lines[ length ] = string_format( "  - %s = %s", entry[ 1 ], entry[ 2 ] )
                    end
                end

                length = length + 1
                lines[ length ] = "\n"
                ErrorNoHalt( table_concat( lines, "\n", 1, length ) )

                if self.message and self.fileName and self.lineNumber then
                    dumpFile( self.name .. ": " .. self.message, self.fileName, self.lineNumber )
                end
            end
        },
        {
            __inherited = function( self, child )
                child.__base.name = child.__name or self.name
            end,
            callStack = callStack,
            captureStack = captureStack,
            pushCallStack = pushCallStack,
            popCallStack = popCallStack,
            appendStack = appendStack,
            mergeStack = mergeStack,
        }
    )

    std.error = setmetatable(
        {
            ["NotImplementedError"] = class( "NotImplementedError", nil, nil, errorClass ),
            ["FutureCancelError"] = class( "FutureCancelError", nil, nil, errorClass ),
            ["InvalidStateError"] = class( "InvalidStateError", nil, nil, errorClass ),
            ["CodeCompileError"] = class( "CodeCompileError", nil, nil, errorClass ),
            ["FileSystemError"] = class( "FileSystemError", nil, nil, errorClass ),
            ["WebClientError"] = class( "WebClientError", nil, nil, errorClass ),
            ["RuntimeError"] = class( "RuntimeError", nil, nil, errorClass ),
            ["PackageError"] = class( "PackageError", nil, nil, errorClass ),
            ["ModuleError"] = class( "ModuleError", nil, nil, errorClass ),
            ["SourceError"] = class( "SourceError", nil, nil, errorClass ),
            ["FutureError"] = class( "FutureError", nil, nil, errorClass ),
            ["AddonError"] = class( "AddonError", nil, nil, errorClass ),
            ["RangeError"] = class( "RangeError", nil, nil, errorClass ),
            ["TypeError"] = class( "TypeError", nil, nil, errorClass ),
            ["SQLError"] = class( "SQLError", nil, nil, errorClass ),
            ["Error"] = errorClass
        },
        {
            ["__call"] = function( message, level )
                if not coroutine_running() then
                    message = tostring( message )
                end

                if level == -1 then
                    return ErrorNoHalt( message )
                elseif level == -2 then
                    return ErrorNoHaltWithStack( message )
                else
                    return error( message, level )
                end
            end
        }
    )

end

-- engine library
local engine = dofile( "std/engine.lua", _G, debug, glua_engine, glua_game, system.IsWindowed, CLIENT_SERVER, CLIENT_MENU, SERVER )
std.engine = engine

-- level library
std.level = dofile( "std/level.lua", glua_game, glua_engine, CLIENT_SERVER, SERVER )

local isDedicatedServer = false
if CLIENT_SERVER then

    -- entity library
    std.entity = dofile( "std/entity.lua", _G, math, findMetatable, CLIENT, SERVER, is.entity, detour, class )

    isDedicatedServer = engine.isDedicatedServer()

    -- player library
    std.player = dofile( "std/player.lua", _G, error, findMetatable, CLIENT, SERVER, is_string, is_number, isDedicatedServer, glua_game.MaxPlayers, class )

end

-- hook library
local hook = dofile( "std/hook.lua", _G, rawset, getfenv, setmetatable, table.isEmpty )
std.hook = hook

local isInDebug
do

    local developer = console.variable.get( "developer" )

    -- TODO: Think about engine lib in menu
    if isDedicatedServer then
        local value = developer and developer:GetInt() or 0

        _G.cvars.AddChangeCallback( "developer", function( _, __, str )
            value = tonumber( str, 10 )
        end, gpm_PREFIX .. "::Developer" )

        isInDebug = function() return value end
    else
        local console_variable_getInt = console.variable.getInt
        isInDebug = function() return console_variable_getInt( developer ) end
    end

    local key2call = { ["DEVELOPER"] = isInDebug }

    setmetatable( std, {
        ["__index"] = function( _, key )
            local func = key2call[ key ]
            if func == nil then
                return nil
            else
                return func()
            end
        end
    } )

end

-- Logger
local logger
do

    local string_gsub, string_sub = string.gsub, string.sub
    local console_write = console.write
    local os_date = os.date

    local color_white = Color( 255 )
    std.color_white = color_white

    local infoColor = Color( 70, 135, 255 )
    local warnColor = Color( 255, 130, 90 )
    local errorColor = Color( 250, 55, 40 )
    local debugColor = Color( 0, 200, 150 )
    local secondaryTextColor = Color( 150 )
    local primaryTextColor = Color( 200 )

    local state, stateColor
    if MENU then
        state = "[Main Menu] "
        stateColor = Color( 75, 175, 80 )
    elseif CLIENT then
        state = "[ Client ]  "
        stateColor = Color( 225, 170, 10 )
    elseif SERVER then
        state = "[ Server ]  "
        stateColor = Color( 5, 170, 250 )
    else
        state = "[ Unknown ] "
        stateColor = color_white
    end

    local log = function( self, color, level, str, ... )
        if self.interpolation then
            local args = { ... }
            for index = 1, select( '#', ... ) do
                args[ tostring( index ) ] = tostring( args[ index ] )
            end

            str = string_gsub( str, "{([0-9]+)}", args )
        else
            str = string_format( str, ... )
        end

        local title = self.title
        local titleLength = string_len( title )
        if titleLength > 64 then
            title = string_sub( title, 1, 64 )
            titleLength = 64
            self.title = title
        end

        if ( string_len( str ) + titleLength ) > 950 then
            str = string_sub( str, 1, 950 - titleLength ) .. "..."
        end

        console_write( secondaryTextColor, os_date( "%d-%m-%Y %H:%M:%S " ), stateColor, state, color, level, secondaryTextColor, " --> ", self.title_color, title, secondaryTextColor, " : ", self.text_color, str .. "\n")
        return nil
    end

    local Logger = class( "Logger", {
        ["__tostring"] = function( self )
            return string_format( "Logger: %p [%s]", self, self.title )
        end,
        ["new"] = function( self, title, title_color, interpolation, debug_func )
            argument( title, 1, "string" )
            self.title = title

            if title_color == nil then
                self.title_color = color_white
            else
                argument( title_color, 2, "Color" )
                self.title_color = title_color
            end

            if interpolation == nil then
                self.interpolation = true
            else
                self.interpolation = interpolation == true
            end

            if debug_func == nil then
                self.debug_fn = isInDebug
            else
                argument( debug_func, 1, "function" )
                self.debug_fn = debug_func
            end

            self.text_color = primaryTextColor
        end,
        ["Log"] = log,
        ["Info"] = function( self, ... )
            return log( self, infoColor, "INFO ", ... )
        end,
        ["Warn"] = function( self, ... )
            return log( self, warnColor, "WARN ", ... )
        end,
        ["Error"] = function( self, ... )
            return log( self, errorColor, "ERROR", ... )
        end,
        ["Debug"] = function( self, ... )
            if self:debug_fn() then
                log( self, debugColor, "DEBUG", ... )
            end

            return nil
        end
    } )

    std.Logger = Logger

    logger = Logger( gpm_PREFIX, Color( 180, 180, 255 ), false )
    gpm.Logger = logger

end

-- Material
do

    local string_dec2bin = string.dec2bin

    -- TODO: Think about material library

    local Material = engine.Material
    if Material == nil then
        local string_byte = string.byte
        Material = _G.Material

        function std.Material( name, parameters )
            if parameters then
                argument( name, 1, "number", "string" )

                if is_string( parameters ) then
                    return Material( name, parameters )
                elseif parameters > 0 then
                    parameters = string_dec2bin( parameters, true )

                    local buffer = {}

                    if string_byte( parameters, 1 ) == 0x31 then
                        buffer[ #buffer + 1 ] = "vertexlitgeneric"
                    end

                    if string_byte( parameters, 2 ) == 0x31 then
                        buffer[ #buffer + 1 ] = "nocull"
                    end

                    if string_byte( parameters, 3 ) == 0x31 then
                        buffer[ #buffer + 1 ] = "alphatest"
                    end

                    if string_byte( parameters, 4 ) == 0x31 then
                        buffer[ #buffer + 1 ] = "mips"
                    end

                    if string_byte( parameters, 5 ) == 0x31 then
                        buffer[ #buffer + 1 ] = "noclamp"
                    end

                    if string_byte( parameters, 6 ) == 0x31 then
                        buffer[ #buffer + 1 ] = "smooth"
                    end

                    if string_byte( parameters, 7 ) == 0x31 then
                        buffer[ #buffer + 1 ] = "ignorez"
                    end

                    return Material( name, table_concat( buffer, " " ) )
                end
            end

            return Material( name )
        end
    else
        local string_find = string.find

        function std.Material( name, parameters )
            if parameters then
                argument( name, 1, "number", "string" )

                if is_string( parameters ) then
                    if parameters == "" then
                        return Material( name )
                    end

                    return Material( name,
                        ( string_find( parameters, "vertexlitgeneric", 1, true ) and "1" or "0" ) ..
                        ( string_find( parameters, "nocull", 1, true ) and "1" or "0" ) ..
                        ( string_find( parameters, "alphatest", 1, true ) and "1" or "0" ) ..
                        ( string_find( parameters, "mips", 1, true ) and "1" or "0" ) ..
                        ( string_find( parameters, "noclamp", 1, true ) and "1" or "0" ) ..
                        ( string_find( parameters, "smooth", 1, true ) and "1" or "0" ) ..
                        ( string_find( parameters, "ignorez", 1, true ) and "1" or "0" )
                    )
                elseif parameters > 0 then
                    return Material( name, string_dec2bin( parameters, true ) )
                end
            end

            return Material( name )
        end
    end

end

-- loadbinary
local loadbinary
do

    local file_Exists = _G.file.Exists
    local require = _G.require

    local isEdge = jit.versionnum ~= 20004
    local is32 = jit.arch == "x86"

    local head = "lua/bin/gm" .. ( ( CLIENT and not MENU ) and "cl" or "sv" ) .. "_"
    local tail = "_" .. ( { "osx64", "osx", "linux64", "linux", "win64", "win32" } )[ ( system.IsWindows() and 4 or 0 ) + ( system.IsLinux() and 2 or 0 ) + ( is32 and 1 or 0 ) + 1 ] .. ".dll"

    local function isBinaryModuleInstalled( name )
        argument( name, 1, "string" )

        if name == "" then
            return false, ""
        end

        local filePath = head .. name .. tail
        if file_Exists( filePath, "MOD" ) then
            return true, filePath
        end

        if isEdge and is32 and tail == "_linux.dll" then
            filePath = head .. name .. "_linux32.dll"
            if file_Exists( filePath, "MOD" ) then
                return true, filePath
            end
        end

        return false, filePath
    end

    engine.isBinaryModuleInstalled = isBinaryModuleInstalled

    local sv_allowcslua = console.variable.get( "sv_allowcslua" )
    local console_variable_getBool = console.variable.getBool

    function loadbinary( name )
        if isBinaryModuleInstalled( name ) then
            if console_variable_getBool( sv_allowcslua ) then
                console.variable.setBool( sv_allowcslua, "0" )
            end

            require( name )
            return true, _G[ name ]
        end

        return false, nil
    end

    std.loadbinary = loadbinary

end

do

    local math_ceil = math.ceil

    local function bitcount( value )
        local metatable = getmetatable( value )
        if metatable == nil then
            return 0
        end

        local fn = metatable.__bitcount
        if is_function( fn ) then
            return fn( value )
        end

        return 0
    end

    std.bitcount = bitcount

    function std.bytecount( value )
        return math_ceil( bitcount( value ) / 8 )
    end

    findMetatable( "nil" ).__tobool = function() return false end

    -- boolean
    do

        local metatable = findMetatable( "boolean" )
        metatable.__bitcount = function() return 1 end
        metatable.__tobool = function( value ) return value end

    end

    -- number
    do

        local math_log, math_ln2, math_isfinite = math.log, math.ln2, math.isfinite
        local metatable = findMetatable( "number" )

        metatable.__bitcount = function( value )
            if math_isfinite( value ) then
                if ( value % 1 ) == 0 then
                    return math_ceil( math_log( value + 1 ) / math_ln2 ) + ( value < 0 and 1 or 0 )
                elseif value >= 1.175494351E-38 and value <= 3.402823466E+38 then
                    return 32
                else
                    return 64
                end
            else
                return 0
            end
        end

        metatable.__tobool = function( value )
            return value ~= 0
        end

    end

    -- string
    do

        local metatable = findMetatable( "string" )

        metatable.__bitcount = function( value )
            return string_len( value ) * 8
        end

        metatable.__tobool = function( value )
            return value ~= "" and value ~= "0" and value ~= "false"
        end

    end

    -- Player
    if CLIENT_SERVER then
        local maxplayers_bits = bitcount( glua_game.MaxPlayers() )
        findMetatable( "Player" ).__bitcount = function() return maxplayers_bits end
    end

end

if CLIENT_MENU then
    hook.add( "OnScreenSizeChanged", gpm_PREFIX .. "::ScreenSize", function( _, __, width, height )
        os.screenWidth, os.screenHeight = width, height
    end, hook.PRE )

    os.screenWidth, os.screenHeight = _G.ScrW(), _G.ScrH()
end

if _G.TYPE_COUNT ~= 44 then
    logger:Warn( "Global TYPE_COUNT mismatch, data corruption suspected. (" .. tostring( _G.TYPE_COUNT or "missing" ) .. " ~= 44)"  )
end

if _G._VERSION ~= "Lua 5.1" then
    logger:Warn( "Lua version changed, possible unpredictable behavior. (" .. tostring( _G._VERSION or "missing") .. ")" )
end

return std<|MERGE_RESOLUTION|>--- conflicted
+++ resolved
@@ -2,23 +2,15 @@
 local assert, error, select, ipairs, next, tostring, tonumber, getmetatable, setmetatable, rawget, rawset, pcall, xpcall, getfenv = _G.assert, _G.error, _G.select, _G.ipairs, _G.next, _G.tostring, _G.tonumber, _G.getmetatable, _G.setmetatable, _G.rawget, _G.rawset, _G.pcall, _G.xpcall, _G.getfenv
 local gpm_PREFIX = gpm.PREFIX
 
-<<<<<<< HEAD
+---@class gpm
+local gpm = gpm
+
 ---@class gpm.std
 local std = gpm.std
 if std == nil then
+    ---@class gpm.std
     std = dofile( "std/constants.lua", _G, setmetatable )
     gpm.std = std
-=======
----@class gpm
-local gpm = gpm
-
----@class gpm.environment
-local environment = gpm.environment
-if environment == nil then
-    ---@class gpm.environment
-    environment = dofile( "std/constants.lua", _G, setmetatable )
-    gpm.environment = environment
->>>>>>> 02943543
 else
     for key, value in pairs( dofile( "std/constants.lua", _G, setmetatable ) ) do
         std[ key ] = value
